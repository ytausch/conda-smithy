import glob
from itertools import product, chain
import logging
import os
from os import fspath
import re
import sys
import subprocess
import textwrap
import time
import yaml
import warnings
from collections import OrderedDict, namedtuple, Counter
import copy
import hashlib
import requests
from pathlib import Path, PurePath

# The `requests` lib uses `simplejson` instead of `json` when available.
# In consequence the same JSON library must be used or the `JSONDecodeError`
# used when catching an exception won't be the same as the one raised
# by `requests`.
try:
    import simplejson as json
except ImportError:
    import json

import conda_build.api
import conda_build.utils
import conda_build.variants
import conda_build.conda_interface
import conda_build.render
from conda.models.match_spec import MatchSpec

from copy import deepcopy

from conda_build import __version__ as conda_build_version
from jinja2 import Environment, FileSystemLoader

from conda_smithy.feedstock_io import (
    set_exe_file,
    write_file,
    remove_file,
    copy_file,
    remove_file_or_dir,
)
from conda_smithy.utils import (
    get_feedstock_name_from_meta,
    get_feedstock_about_from_meta,
)
from . import __version__

conda_forge_content = os.path.abspath(os.path.dirname(__file__))
logger = logging.getLogger(__name__)

<<<<<<< HEAD
=======
# feedstocks listed here are allowed to use GHA on
# conda-forge
# this should solve issues where other CI proviers have too many
# jobs and we need to change something via CI
SERVICE_FEEDSTOCKS = [
    "conda-forge-pinning-feedstock",
    "conda-forge-repodata-patches-feedstock",
    "conda-smithy-feedstock",
]
if "CONDA_SMITHY_SERVICE_FEEDSTOCKS" in os.environ:
    SERVICE_FEEDSTOCKS += os.environ["CONDA_SMITHY_SERVICE_FEEDSTOCKS"].split(
        ","
    )

# Cache lifetime in seconds, default 15min
CONDA_FORGE_PINNING_LIFETIME = int(
    os.environ.get("CONDA_FORGE_PINNING_LIFETIME", 15 * 60)
)

>>>>>>> 8ebd5793

def package_key(config, used_loop_vars, subdir):
    # get the build string from whatever conda-build makes of the configuration
    key = "".join(
        [
            k + str(config[k][0])
            for k in sorted(list(used_loop_vars))
            if k != "target_platform"
        ]
    )
    return key.replace("*", "_").replace(" ", "_")


def _ignore_match(ignore, rel):
    """Return true if rel or any of it's PurePath().parents are in ignore

    i.e. putting .github in skip_render will prevent rendering of anything
    named .github in the toplevel of the feedstock and anything below that as well
    """
    srch = {rel}
    srch.update(map(fspath, PurePath(rel).parents))
    logger.debug(f"srch:{srch}")
    logger.debug(f"ignore:{ignore}")
    if srch.intersection(ignore):
        logger.info(f"{rel} rendering is skipped")
        return True
    else:
        return False


def copytree(src, dst, ignore=(), root_dst=None):
    """This emulates shutil.copytree, but does so with our git file tracking, so that the new files
    are added to the repo"""
    if root_dst is None:
        root_dst = dst
    for item in os.listdir(src):
        s = os.path.join(src, item)
        d = os.path.join(dst, item)
        rel = os.path.relpath(d, root_dst)
        if _ignore_match(ignore, rel):
            continue
        elif os.path.isdir(s):
            if not os.path.exists(d):
                os.makedirs(d)
            copytree(s, d, ignore, root_dst=root_dst)
        else:
            copy_file(s, d)


def merge_list_of_dicts(list_of_dicts):
    squished_dict = OrderedDict()
    for idict in list_of_dicts:
        for key, val in idict.items():
            if key not in squished_dict:
                squished_dict[key] = []
            squished_dict[key].extend(val)
    return squished_dict


def argsort(seq):
    return sorted(range(len(seq)), key=seq.__getitem__)


def sort_config(config, zip_key_groups):
    groups = copy.deepcopy(zip_key_groups)
    for i, group in enumerate(groups):
        groups[i] = [pkg for pkg in group if pkg in config.keys()]
    groups = [group for group in groups if group]

    sorting_order = {}
    for group in groups:
        if not group:
            continue
        list_of_values = []
        for idx in range(len(config[group[0]])):
            values = []
            for key in group:
                values.append(config[key][idx])
            list_of_values.append(tuple(values))

        order = argsort(list_of_values)
        for key in group:
            sorting_order[key] = order

    for key, value in config.items():
        if isinstance(value, (list, set, tuple)):
            val = list(value)
            if key in sorting_order:
                config[key] = [val[i] for i in sorting_order[key]]
            else:
                config[key] = sorted(val)
        if key == "pin_run_as_build":
            p = OrderedDict()
            for pkg in sorted(list(value.keys())):
                pkg_pins = value[pkg]
                d = OrderedDict()
                for pin in list(reversed(sorted(pkg_pins.keys()))):
                    d[pin] = pkg_pins[pin]
                p[pkg] = d
            config[key] = p


def break_up_top_level_values(top_level_keys, squished_variants):
    """top-level values make up CI configurations.  We need to break them up
    into individual files."""

    accounted_for_keys = set()

    # handle grouping from zip_keys for everything in conform_dict
    zip_key_groups = []
    if "zip_keys" in squished_variants:
        zip_key_groups = squished_variants["zip_keys"]
        if zip_key_groups and not isinstance(zip_key_groups[0], list):
            zip_key_groups = [zip_key_groups]
    zipped_configs = []
    top_level_dimensions = []
    for key in top_level_keys:
        if key in accounted_for_keys:
            # remove the used variables from the collection of all variables - we have them in the
            #    other collections now
            continue
        if any(key in group for group in zip_key_groups):
            for group in zip_key_groups:
                if key in group:
                    accounted_for_keys.update(set(group))
                    # create a list of dicts that represent the different permutations that are
                    #    zipped together.  Each dict in this list will be a different top-level
                    #    config in its own file

                    zipped_config = []
                    top_level_config_dict = OrderedDict()
                    for idx, variant_key in enumerate(squished_variants[key]):
                        top_level_config = []
                        for k in group:
                            if k in top_level_keys:
                                top_level_config.append(
                                    squished_variants[k][idx]
                                )
                        top_level_config = tuple(top_level_config)
                        if top_level_config not in top_level_config_dict:
                            top_level_config_dict[top_level_config] = []
                        top_level_config_dict[top_level_config].append(
                            {k: [squished_variants[k][idx]] for k in group}
                        )
                    # merge dicts with the same `key` if `key` is repeated in the group.
                    for _, variant_key_val in top_level_config_dict.items():
                        squished_dict = merge_list_of_dicts(variant_key_val)
                        zipped_config.append(squished_dict)
                    zipped_configs.append(zipped_config)
                    for k in group:
                        del squished_variants[k]
                    break

        else:
            # dimension slice is just this one variable, all other dimensions keep their variability
            top_level_dimensions.append(
                [{key: [val]} for val in squished_variants[key]]
            )
            del squished_variants[key]

    configs = []
    dimensions = []

    # sort values so that the diff doesn't show randomly changing order

    if "zip_keys" in squished_variants:
        zip_key_groups = squished_variants["zip_keys"]

    sort_config(squished_variants, zip_key_groups)

    for zipped_config in zipped_configs:
        for config in zipped_config:
            sort_config(config, zip_key_groups)

    if top_level_dimensions:
        dimensions.extend(top_level_dimensions)
    if zipped_configs:
        dimensions.extend(zipped_configs)
    if squished_variants:
        dimensions.append([squished_variants])
    for permutation in product(*dimensions):
        config = dict()
        for perm in permutation:
            config.update(perm)
        configs.append(config)

    return configs


def _package_var_name(pkg):
    return pkg.replace("-", "_")


def _trim_unused_zip_keys(all_used_vars):
    """Remove unused keys in zip_keys sets, so that they don't cause unnecessary missing value
    errors"""
    groups = all_used_vars.get("zip_keys", [])
    if groups and not any(isinstance(groups[0], obj) for obj in (list, tuple)):
        groups = [groups]
    used_groups = []
    for group in groups:
        used_keys_in_group = [k for k in group if k in all_used_vars]
        if len(used_keys_in_group) > 1:
            used_groups.append(used_keys_in_group)
    if used_groups:
        all_used_vars["zip_keys"] = used_groups
    elif "zip_keys" in all_used_vars:
        del all_used_vars["zip_keys"]


def _trim_unused_pin_run_as_build(all_used_vars):
    """Remove unused keys in pin_run_as_build sets"""
    pkgs = all_used_vars.get("pin_run_as_build", {})
    used_pkgs = {}
    if pkgs:
        for key in pkgs.keys():
            if _package_var_name(key) in all_used_vars:
                used_pkgs[key] = pkgs[key]
    if used_pkgs:
        all_used_vars["pin_run_as_build"] = used_pkgs
    elif "pin_run_as_build" in all_used_vars:
        del all_used_vars["pin_run_as_build"]


def _collapse_subpackage_variants(
    list_of_metas, root_path, platform, arch, forge_config
):
    """Collapse all subpackage node variants into one aggregate collection of used variables

    We get one node per output, but a given recipe can have multiple outputs.  Each output
    can have its own used_vars, and we must unify all of the used variables for all of the
    outputs"""

    # things we consider "top-level" are things that we loop over with CI jobs.  We don't loop over
    #     outputs with CI jobs.
    top_level_loop_vars = set()

    all_used_vars = set()
    all_variants = set()

    is_noarch = True

    for meta in list_of_metas:
        all_used_vars.update(meta.get_used_vars())
        # this is a hack to work around the fact that we specify mpi variants
        # via an `mpi` variable in the CBC but we do not parse our recipes
        # twice to ensure the pins given by the variant also show up in the
        # smithy CI support scripts
        # future MPI variants have to be added here
        if "mpi" in all_used_vars:
            all_used_vars.update(["mpich", "openmpi"])
        all_variants.update(
            conda_build.utils.HashableDict(v) for v in meta.config.variants
        )

        all_variants.add(conda_build.utils.HashableDict(meta.config.variant))

        if not meta.noarch:
            is_noarch = False

    top_level_loop_vars = list_of_metas[0].get_used_loop_vars(
        force_top_level=True
    )
    top_level_vars = list_of_metas[0].get_used_vars(force_top_level=True)
    if "target_platform" in all_used_vars:
        top_level_loop_vars.add("target_platform")

    # this is the initial collection of all variants before we discard any.  "Squishing"
    #     them is necessary because the input form is already broken out into one matrix
    #     configuration per item, and we want a single dict, with each key representing many values
    squished_input_variants = (
        conda_build.variants.list_of_dicts_to_dict_of_lists(
            list_of_metas[0].config.input_variants
        )
    )
    squished_used_variants = (
        conda_build.variants.list_of_dicts_to_dict_of_lists(list(all_variants))
    )

    # these are variables that only occur in the top level, and thus won't show up as loops in the
    #     above collection of all variants.  We need to transfer them from the input_variants.
    preserve_top_level_loops = set(top_level_loop_vars) - set(all_used_vars)

    # Add in some variables that should always be preserved
    always_keep_keys = {
        "zip_keys",
        "pin_run_as_build",
        "MACOSX_DEPLOYMENT_TARGET",
        "MACOSX_SDK_VERSION",
        "macos_min_version",
        "macos_machine",
        "channel_sources",
        "channel_targets",
        "docker_image",
        "build_number_decrement",
        # The following keys are required for some of our aarch64 builds
        # Added in https://github.com/conda-forge/conda-forge-pinning-feedstock/pull/180
        "cdt_arch",
        "cdt_name",
        "BUILD",
    }

    if not is_noarch:
        always_keep_keys.add("target_platform")

    all_used_vars.update(always_keep_keys)
    all_used_vars.update(top_level_vars)

    used_key_values = {
        key: squished_input_variants[key]
        for key in all_used_vars
        if key in squished_input_variants
    }

    for k, v in squished_used_variants.items():
        if k in all_used_vars:
            used_key_values[k] = v

    for k in preserve_top_level_loops:
        used_key_values[k] = squished_input_variants[k]

    _trim_unused_zip_keys(used_key_values)
    _trim_unused_pin_run_as_build(used_key_values)

    # to deduplicate potentially zipped keys, we blow out the collection of variables, then
    #     do a set operation, then collapse it again

    used_key_values = conda_build.variants.dict_of_lists_to_list_of_dicts(
        used_key_values
    )
    used_key_values = {
        conda_build.utils.HashableDict(variant) for variant in used_key_values
    }
    used_key_values = conda_build.variants.list_of_dicts_to_dict_of_lists(
        list(used_key_values)
    )

    _trim_unused_zip_keys(used_key_values)
    _trim_unused_pin_run_as_build(used_key_values)

    logger.debug("top_level_loop_vars {}".format(top_level_loop_vars))
    logger.debug("used_key_values {}".format(used_key_values))

    return (
        break_up_top_level_values(top_level_loop_vars, used_key_values),
        top_level_loop_vars,
    )


def _yaml_represent_ordereddict(yaml_representer, data):
    # represent_dict processes dict-likes with a .sort() method or plain iterables of key-value
    #     pairs. Only for the latter it never sorts and retains the order of the OrderedDict.
    return yaml.representer.SafeRepresenter.represent_dict(
        yaml_representer, data.items()
    )


def _santize_remote_ci_setup(remote_ci_setup):
    remote_ci_setup_ = conda_build.utils.ensure_list(remote_ci_setup)
    remote_ci_setup = []
    for package in remote_ci_setup_:
        if package.startswith(("'", '"')):
            pass
        elif ("<" in package) or (">" in package) or ("|" in package):
            package = '"' + package + '"'
        remote_ci_setup.append(package)
    return remote_ci_setup


def finalize_config(config, platform, arch, forge_config):
    """For configs without essential parameters like docker_image
    add fallback value.
    """
    build_platform = forge_config["build_platform"][f"{platform}_{arch}"]
    if build_platform.startswith("linux"):
        if "docker_image" in config:
            config["docker_image"] = [config["docker_image"][0]]
        else:
            config["docker_image"] = [forge_config["docker"]["fallback_image"]]

        if "zip_keys" in config:
            for ziplist in config["zip_keys"]:
                if "docker_image" in ziplist:
                    for key in ziplist:
                        if key != "docker_image":
                            config[key] = [config[key][0]]

    return config


def dump_subspace_config_files(
    metas, root_path, platform, arch, upload, forge_config
):
    """With conda-build 3, it handles the build matrix.  We take what it spits out, and write a
    config.yaml file for each matrix entry that it spits out.  References to a specific file
    replace all of the old environment variables that specified a matrix entry."""

    # identify how to break up the complete set of used variables.  Anything considered
    #     "top-level" should be broken up into a separate CI job.

    configs, top_level_loop_vars = _collapse_subpackage_variants(
        metas,
        root_path,
        platform,
        arch,
        forge_config,
    )

    # get rid of the special object notation in the yaml file for objects that we dump
    yaml.add_representer(set, yaml.representer.SafeRepresenter.represent_list)
    yaml.add_representer(
        tuple, yaml.representer.SafeRepresenter.represent_list
    )
    yaml.add_representer(OrderedDict, _yaml_represent_ordereddict)

    platform_arch = "{}-{}".format(platform, arch)

    result = []
    for config in configs:
        config_name = "{}_{}".format(
            f"{platform}_{arch}",
            package_key(config, top_level_loop_vars, metas[0].config.subdir),
        )
        short_config_name = config_name
        if len(short_config_name) >= 49:
            h = hashlib.sha256(config_name.encode("utf-8")).hexdigest()[:10]
            short_config_name = config_name[:35] + "_h" + h
        if len("conda-forge-build-done-" + config_name) >= 250:
            # Shorten file name length to avoid hitting maximum filename limits.
            config_name = short_config_name

        out_folder = os.path.join(root_path, ".ci_support")
        out_path = os.path.join(out_folder, config_name) + ".yaml"
        if not os.path.isdir(out_folder):
            os.makedirs(out_folder)

        config = finalize_config(config, platform, arch, forge_config)

        with write_file(out_path) as f:
            yaml.dump(config, f, default_flow_style=False)

        target_platform = config.get("target_platform", [platform_arch])[0]
        result.append(
            {
                "config_name": config_name,
                "platform": target_platform,
                "upload": upload,
                "config": config,
                "short_config_name": short_config_name,
                "build_platform": forge_config["build_platform"][
                    f"{platform}_{arch}"
                ].replace("_", "-"),
            }
        )
    return sorted(result, key=lambda x: x["config_name"])


def _get_fast_finish_script(
    provider_name, forge_config, forge_dir, fast_finish_text
):
    get_fast_finish_script = ""
    fast_finish_script = ""
    tooling_branch = forge_config["github"]["tooling_branch_name"]

    cfbs_fpath = os.path.join(
        forge_dir, forge_config["recipe_dir"], "ff_ci_pr_build.py"
    )
    if provider_name == "appveyor":
        if os.path.exists(cfbs_fpath):
            fast_finish_script = "{recipe_dir}\\ff_ci_pr_build".format(
                recipe_dir=forge_config["recipe_dir"]
            )
        else:
            get_fast_finish_script = '''powershell -Command "(New-Object Net.WebClient).DownloadFile('https://raw.githubusercontent.com/conda-forge/conda-forge-ci-setup-feedstock/{branch}/recipe/conda_forge_ci_setup/ff_ci_pr_build.py', 'ff_ci_pr_build.py')"'''  # NOQA
            fast_finish_script += "ff_ci_pr_build"
            fast_finish_text += "del {fast_finish_script}.py"

        fast_finish_text = fast_finish_text.format(
            get_fast_finish_script=get_fast_finish_script.format(
                branch=tooling_branch
            ),
            fast_finish_script=fast_finish_script,
        )

        fast_finish_text = fast_finish_text.strip()
        fast_finish_text = fast_finish_text.replace("\n", "\n        ")
    else:
        # If the recipe supplies its own ff_ci_pr_build.py script,
        # we use it instead of the global one.
        if os.path.exists(cfbs_fpath):
            get_fast_finish_script += (
                "cat {recipe_dir}/ff_ci_pr_build.py".format(
                    recipe_dir=forge_config["recipe_dir"]
                )
            )
        else:
            get_fast_finish_script += "curl https://raw.githubusercontent.com/conda-forge/conda-forge-ci-setup-feedstock/{branch}/recipe/conda_forge_ci_setup/ff_ci_pr_build.py"  # NOQA

        fast_finish_text = fast_finish_text.format(
            get_fast_finish_script=get_fast_finish_script.format(
                branch=tooling_branch
            )
        )

        fast_finish_text = fast_finish_text.strip()
    return fast_finish_text


def migrate_combined_spec(combined_spec, forge_dir, config, forge_config):
    """CFEP-9 variant migrations

    Apply the list of migrations configurations to the build (in the correct sequence)
    This will be used to change the variant within the list of MetaData instances,
    and return the migrated variants.

    This has to happend before the final variant files are computed.

    The method for application is determined by the variant algebra as defined by CFEP-9

    """
    combined_spec = combined_spec.copy()
    if "migration_fns" not in forge_config:
        migrations = set_migration_fns(forge_dir, forge_config)
    migrations = forge_config["migration_fns"]

    from .variant_algebra import parse_variant, variant_add

    migration_variants = [
        (fn, parse_variant(open(fn, "r").read(), config=config))
        for fn in migrations
    ]

    migration_variants.sort(key=lambda fn_v: (fn_v[1]["migrator_ts"], fn_v[0]))
    if len(migration_variants):
        logger.info(
            f"Applying migrations: {','.join(k for k, v in migration_variants)}"
        )

    for migrator_file, migration in migration_variants:
        if "migrator_ts" in migration:
            del migration["migrator_ts"]
        if len(migration):
            combined_spec = variant_add(combined_spec, migration)
    return combined_spec


def _render_ci_provider(
    provider_name,
    jinja_env,
    forge_config,
    forge_dir,
    platforms,
    archs,
    fast_finish_text,
    platform_target_path,
    platform_template_file,
    platform_specific_setup,
    keep_noarchs=None,
    extra_platform_files={},
    upload_packages=[],
    return_metadata=False,
):
    if keep_noarchs is None:
        keep_noarchs = [False] * len(platforms)

    metas_list_of_lists = []
    enable_platform = [False] * len(platforms)
    for i, (platform, arch, keep_noarch) in enumerate(
        zip(platforms, archs, keep_noarchs)
    ):
        os.environ["CONFIG_VERSION"] = forge_config["config_version"]
        os.environ["BUILD_PLATFORM"] = forge_config["build_platform"][
            f"{platform}_{arch}"
        ].replace("_", "-")

        # set the environment variable for OS version
        if platform == "linux":
            ver = forge_config["os_version"][f"{platform}_{arch}"]
            if ver:
                os.environ["DEFAULT_LINUX_VERSION"] = ver

        # detect if `compiler('cuda')` is used in meta.yaml,
        # and set appropriate environment variable
        with open(
            os.path.join(forge_dir, forge_config["recipe_dir"], "meta.yaml")
        ) as f:
            meta_lines = f.readlines()
        # looking for `compiler('cuda')` with both quote variants;
        # do not match if there is a `#` somewhere before on the line
        pat = re.compile(r"^[^\#]*compiler\((\"cuda\"|\'cuda\')\).*")
        for ml in meta_lines:
            if pat.match(ml):
                os.environ["CF_CUDA_ENABLED"] = "True"

        config = conda_build.config.get_or_merge_config(
            None,
            exclusive_config_file=forge_config["exclusive_config_file"],
            platform=platform,
            arch=arch,
        )

        # Get the combined variants from normal variant locations prior to running migrations
        (
            combined_variant_spec,
            _,
        ) = conda_build.variants.get_package_combined_spec(
            os.path.join(forge_dir, forge_config["recipe_dir"]), config=config
        )

        migrated_combined_variant_spec = migrate_combined_spec(
            combined_variant_spec,
            forge_dir,
            config,
            forge_config,
        )
        for channel_target in migrated_combined_variant_spec.get(
            "channel_targets", []
        ):
            if (
                channel_target.startswith("conda-forge ")
                and provider_name == "github_actions"
                and not forge_config["github_actions"]["self_hosted"]
            ):
                raise RuntimeError(
                    "Using github_actions as the CI provider inside "
                    "conda-forge github org is not allowed in order "
                    "to avoid a denial of service for other infrastructure."
                )

            # we skip travis builds for anything but aarch64, ppc64le and s390x
            # due to their current open-source policies around usage
            if (
                channel_target.startswith("conda-forge ")
                and provider_name == "travis"
                and (
                    platform != "linux"
                    or arch not in ["aarch64", "ppc64le", "s390x"]
                )
            ):
                raise RuntimeError(
                    "Travis CI can only be used for 'linux_aarch64', "
                    "'linux_ppc64le' or 'linux_s390x' native builds"
                    ", not '%s_%s', to avoid using open-source build minutes!"
                    % (platform, arch)
                )

        # AFAIK there is no way to get conda build to ignore the CBC yaml
        # in the recipe. This one can mess up migrators applied with local
        # CBC yaml files where variants in the migrators are not in the CBC.
        # Thus we move it out of the way.
        # TODO: upstream this as a flag in conda-build
        try:
            _recipe_cbc = os.path.join(
                forge_dir,
                forge_config["recipe_dir"],
                "conda_build_config.yaml",
            )
            if os.path.exists(_recipe_cbc):
                os.rename(_recipe_cbc, _recipe_cbc + ".conda.smithy.bak")

            metas = conda_build.api.render(
                os.path.join(forge_dir, forge_config["recipe_dir"]),
                platform=platform,
                arch=arch,
                ignore_system_variants=True,
                variants=migrated_combined_variant_spec,
                permit_undefined_jinja=True,
                finalize=False,
                bypass_env_check=True,
                channel_urls=forge_config.get("channels", {}).get(
                    "sources", []
                ),
            )
        finally:
            if os.path.exists(_recipe_cbc + ".conda.smithy.bak"):
                os.rename(_recipe_cbc + ".conda.smithy.bak", _recipe_cbc)

        # render returns some download & reparsing info that we don't care about
        metas = [m for m, _, _ in metas]

        if not keep_noarch:
            to_delete = []
            for idx, meta in enumerate(metas):
                if meta.noarch:
                    # do not build noarch, including noarch: python, packages on Travis CI.
                    to_delete.append(idx)
            for idx in reversed(to_delete):
                del metas[idx]

        for meta in metas:
            if not meta.skip():
                enable_platform[i] = True
        metas_list_of_lists.append(metas)

    if not any(enable_platform):
        # There are no cases to build (not even a case without any special
        # dependencies), so remove the run_docker_build.sh if it exists.
        forge_config[provider_name]["enabled"] = False

        target_fnames = [platform_target_path]
        if extra_platform_files:
            for val in extra_platform_files.values():
                target_fnames.extend(val)
        for each_target_fname in target_fnames:
            remove_file(each_target_fname)
    else:
        forge_config[provider_name]["enabled"] = True
        fancy_name = {
            "linux_64": "Linux",
            "osx_64": "OSX",
            "win_64": "Windows",
            "linux_aarch64": "Arm64",
            "linux_ppc64le": "PowerPC64",
        }
        fancy_platforms = []
        unfancy_platforms = set()

        configs = []
        for metas, platform, arch, enable, upload in zip(
            metas_list_of_lists,
            platforms,
            archs,
            enable_platform,
            upload_packages,
        ):
            if enable:
                configs.extend(
                    dump_subspace_config_files(
                        metas, forge_dir, platform, arch, upload, forge_config
                    )
                )

                plat_arch = f"{platform}_{arch}"
                forge_config[plat_arch]["enabled"] = True
                fancy_platforms.append(fancy_name.get(plat_arch, plat_arch))
                unfancy_platforms.add(plat_arch)
            elif platform in extra_platform_files:
                for each_target_fname in extra_platform_files[platform]:
                    remove_file(each_target_fname)

        for key in extra_platform_files.keys():
            if key != "common" and key not in platforms:
                for each_target_fname in extra_platform_files[key]:
                    remove_file(each_target_fname)

        forge_config[provider_name]["platforms"] = ",".join(fancy_platforms)
        forge_config[provider_name]["all_platforms"] = list(unfancy_platforms)

        # Copy the config now. Changes below shouldn't persist across CI.
        forge_config = deepcopy(forge_config)

        forge_config["configs"] = configs

        forge_config["fast_finish"] = _get_fast_finish_script(
            provider_name,
            forge_dir=forge_dir,
            forge_config=forge_config,
            fast_finish_text=fast_finish_text,
        )

        # If the recipe has its own conda_forge_ci_setup package, then
        # install that
        if os.path.exists(
            os.path.join(
                forge_dir,
                forge_config["recipe_dir"],
                "conda_forge_ci_setup",
                "__init__.py",
            )
        ) and os.path.exists(
            os.path.join(
                forge_dir,
                forge_config["recipe_dir"],
                "setup.py",
            )
        ):
            forge_config["local_ci_setup"] = True
        else:
            forge_config["local_ci_setup"] = False

        # hook for extending with whatever platform specific junk we need.
        #     Function passed in as argument
        build_platforms = OrderedDict()
        for platform, arch, enable in zip(platforms, archs, enable_platform):
            if enable:
                build_platform = forge_config["build_platform"][
                    f"{platform}_{arch}"
                ].split("_")[0]
                build_platforms[build_platform] = True

        for platform in build_platforms.keys():
            platform_specific_setup(
                jinja_env=jinja_env,
                forge_dir=forge_dir,
                forge_config=forge_config,
                platform=platform,
            )

        template = jinja_env.get_template(platform_template_file)
        with write_file(platform_target_path) as fh:
            fh.write(template.render(**forge_config))

    # circleci needs a placeholder file of sorts - always write the output, even if no metas
    if provider_name == "circle":
        template = jinja_env.get_template(platform_template_file)
        with write_file(platform_target_path) as fh:
            fh.write(template.render(**forge_config))
    # TODO: azure-pipelines might need the same as circle
    if return_metadata:
        return dict(
            forge_config=forge_config,
            metas_list_of_lists=metas_list_of_lists,
            platforms=platforms,
            archs=archs,
            enable_platform=enable_platform,
            provider_name=provider_name,
        )
    else:
        return forge_config


def _get_build_setup_line(forge_dir, platform, forge_config):
    # If the recipe supplies its own run_conda_forge_build_setup script_linux,
    # we use it instead of the global one.
    if platform == "linux":
        cfbs_fpath = os.path.join(
            forge_dir,
            forge_config["recipe_dir"],
            "run_conda_forge_build_setup_linux",
        )
    elif platform == "win":
        cfbs_fpath = os.path.join(
            forge_dir,
            forge_config["recipe_dir"],
            "run_conda_forge_build_setup_win.bat",
        )
    else:
        cfbs_fpath = os.path.join(
            forge_dir,
            forge_config["recipe_dir"],
            "run_conda_forge_build_setup_osx",
        )

    build_setup = ""
    if os.path.exists(cfbs_fpath):
        if platform == "linux":
            build_setup += textwrap.dedent(
                """\
                # Overriding global run_conda_forge_build_setup_linux with local copy.
                source ${RECIPE_ROOT}/run_conda_forge_build_setup_linux

            """
            )
        elif platform == "win":
            build_setup += textwrap.dedent(
                """\
                :: Overriding global run_conda_forge_build_setup_win with local copy.
                CALL {recipe_dir}\\run_conda_forge_build_setup_win
            """.format(
                    recipe_dir=forge_config["recipe_dir"]
                )
            )
        else:
            build_setup += textwrap.dedent(
                """\
                # Overriding global run_conda_forge_build_setup_osx with local copy.
                source {recipe_dir}/run_conda_forge_build_setup_osx
            """.format(
                    recipe_dir=forge_config["recipe_dir"]
                )
            )
    else:
        if platform == "win":
            build_setup += textwrap.dedent(
                """\
                CALL run_conda_forge_build_setup

            """
            )
        else:
            build_setup += textwrap.dedent(
                """\
            source run_conda_forge_build_setup

            """
            )
    return build_setup


def _circle_specific_setup(jinja_env, forge_config, forge_dir, platform):

    if platform == "linux":
        yum_build_setup = generate_yum_requirements(forge_config, forge_dir)
        if yum_build_setup:
            forge_config["yum_build_setup"] = yum_build_setup

    forge_config["build_setup"] = _get_build_setup_line(
        forge_dir, platform, forge_config
    )

    template_files = [".circleci/fast_finish_ci_pr_build.sh"]

    if platform == "linux":
        template_files.append(".scripts/run_docker_build.sh")
        template_files.append(".scripts/build_steps.sh")
    else:
        template_files.append(".scripts/run_osx_build.sh")

    _render_template_exe_files(
        forge_config=forge_config,
        jinja_env=jinja_env,
        template_files=template_files,
        forge_dir=forge_dir,
    )

    # Fix permission of other shell files.
    target_fnames = [
        os.path.join(forge_dir, ".circleci", "checkout_merge_commit.sh")
    ]
    for target_fname in target_fnames:
        set_exe_file(target_fname, True)


def generate_yum_requirements(forge_config, forge_dir):
    # If there is a "yum_requirements.txt" file in the recipe, we honour it.
    yum_requirements_fpath = os.path.join(
        forge_dir, forge_config["recipe_dir"], "yum_requirements.txt"
    )
    yum_build_setup = ""
    if os.path.exists(yum_requirements_fpath):
        with open(yum_requirements_fpath) as fh:
            requirements = [
                line.strip()
                for line in fh
                if line.strip() and not line.strip().startswith("#")
            ]
        if not requirements:
            raise ValueError(
                "No yum requirements enabled in the "
                "yum_requirements.txt, please remove the file "
                "or add some."
            )
        yum_build_setup = textwrap.dedent(
            """\

            # Install the yum requirements defined canonically in the
            # "recipe/yum_requirements.txt" file. After updating that file,
            # run "conda smithy rerender" and this line will be updated
            # automatically.
            /usr/bin/sudo -n yum install -y {}


        """.format(
                " ".join(requirements)
            )
        )
    return yum_build_setup


def _get_platforms_of_provider(provider, forge_config):
    platforms = []
    keep_noarchs = []
    archs = []
    upload_packages = []
    for platform_arch in forge_config["build_platform"].keys():
        platform, arch = platform_arch.split("_")
        build_platform_arch = forge_config["build_platform"][platform_arch]
        build_platform, build_arch = build_platform_arch.split("_")
        if (
            build_arch == "64"
            and build_platform in forge_config["provider"]
            and forge_config["provider"][build_platform]
        ):
            build_platform_arch = build_platform

        if build_platform_arch not in forge_config["provider"]:
            continue
        providers = forge_config["provider"][build_platform_arch]
        if provider in providers:
            platforms.append(platform)
            archs.append(arch)
            if platform_arch in forge_config["noarch_platforms"]:
                keep_noarchs.append(True)
            else:
                keep_noarchs.append(False)
            # Allow config to disable package uploads on a per provider basis,
            # default to True if not set explicitly set to False by config entry.
            upload_packages.append(
                (forge_config.get(provider, {}).get("upload_packages", True))
            )
        elif (
            provider == "azure"
            and forge_config["azure"]["force"]
            and arch == "64"
        ):
            platforms.append(platform)
            archs.append(arch)
            if platform_arch in forge_config["noarch_platforms"]:
                keep_noarchs.append(True)
            else:
                keep_noarchs.append(False)
            upload_packages.append(False)
    return platforms, archs, keep_noarchs, upload_packages


def render_circle(jinja_env, forge_config, forge_dir, return_metadata=False):
    target_path = os.path.join(forge_dir, ".circleci", "config.yml")
    template_filename = "circle.yml.tmpl"
    fast_finish_text = textwrap.dedent(
        """\
            {get_fast_finish_script} | \\
                 python - -v --ci "circle" "${{CIRCLE_PROJECT_USERNAME}}/${{CIRCLE_PROJECT_REPONAME}}" "${{CIRCLE_BUILD_NUM}}" "${{CIRCLE_PR_NUMBER}}"
        """  # noqa
    )
    extra_platform_files = {
        "common": [
            os.path.join(forge_dir, ".circleci", "checkout_merge_commit.sh"),
            os.path.join(forge_dir, ".circleci", "fast_finish_ci_pr_build.sh"),
        ],
    }

    (
        platforms,
        archs,
        keep_noarchs,
        upload_packages,
    ) = _get_platforms_of_provider("circle", forge_config)

    return _render_ci_provider(
        "circle",
        jinja_env=jinja_env,
        forge_config=forge_config,
        forge_dir=forge_dir,
        platforms=platforms,
        archs=archs,
        fast_finish_text=fast_finish_text,
        platform_target_path=target_path,
        platform_template_file=template_filename,
        platform_specific_setup=_circle_specific_setup,
        keep_noarchs=keep_noarchs,
        extra_platform_files=extra_platform_files,
        upload_packages=upload_packages,
        return_metadata=return_metadata,
    )


def _travis_specific_setup(jinja_env, forge_config, forge_dir, platform):
    build_setup = _get_build_setup_line(forge_dir, platform, forge_config)

    platform_templates = {
        "linux": [".scripts/run_docker_build.sh", ".scripts/build_steps.sh"],
        "osx": [".scripts/run_osx_build.sh"],
        "win": [],
    }
    template_files = platform_templates.get(platform, [])

    if platform == "linux":
        yum_build_setup = generate_yum_requirements(forge_config, forge_dir)
        if yum_build_setup:
            forge_config["yum_build_setup"] = yum_build_setup

    forge_config["build_setup"] = build_setup

    _render_template_exe_files(
        forge_config=forge_config,
        jinja_env=jinja_env,
        template_files=template_files,
        forge_dir=forge_dir,
    )


def _render_template_exe_files(
    forge_config, jinja_env, template_files, forge_dir
):
    for template_file in template_files:
        template = jinja_env.get_template(
            os.path.basename(template_file) + ".tmpl"
        )
        target_fname = os.path.join(forge_dir, template_file)
        new_file_contents = template.render(**forge_config)
        if target_fname in get_common_scripts(forge_dir) and os.path.exists(
            target_fname
        ):
            with open(target_fname, "r") as fh:
                old_file_contents = fh.read()
                if old_file_contents != new_file_contents:
                    import difflib

                    logger.debug(
                        "diff:\n%s"
                        % (
                            "\n".join(
                                difflib.unified_diff(
                                    old_file_contents.splitlines(),
                                    new_file_contents.splitlines(),
                                    fromfile=target_fname,
                                    tofile=target_fname,
                                )
                            )
                        )
                    )
                    raise RuntimeError(
                        "Same file {} is rendered twice with different contents".format(
                            target_fname
                        )
                    )
        with write_file(target_fname) as fh:
            fh.write(new_file_contents)
        # Fix permission of template shell files
        set_exe_file(target_fname, True)


def render_travis(jinja_env, forge_config, forge_dir, return_metadata=False):
    target_path = os.path.join(forge_dir, ".travis.yml")
    template_filename = "travis.yml.tmpl"
    fast_finish_text = ""

    (
        platforms,
        archs,
        keep_noarchs,
        upload_packages,
    ) = _get_platforms_of_provider("travis", forge_config)

    return _render_ci_provider(
        "travis",
        jinja_env=jinja_env,
        forge_config=forge_config,
        forge_dir=forge_dir,
        platforms=platforms,
        archs=archs,
        fast_finish_text=fast_finish_text,
        platform_target_path=target_path,
        platform_template_file=template_filename,
        keep_noarchs=keep_noarchs,
        platform_specific_setup=_travis_specific_setup,
        upload_packages=upload_packages,
        return_metadata=return_metadata,
    )


def _appveyor_specific_setup(jinja_env, forge_config, forge_dir, platform):
    build_setup = _get_build_setup_line(forge_dir, platform, forge_config)
    build_setup = build_setup.rstrip()
    new_build_setup = ""
    for line in build_setup.split("\n"):
        if line.startswith("#"):
            new_build_setup += "    " + line + "\n"
        else:
            new_build_setup += "    - cmd: " + line + "\n"
    build_setup = new_build_setup.strip()

    forge_config["build_setup"] = build_setup


def render_appveyor(jinja_env, forge_config, forge_dir, return_metadata=False):
    target_path = os.path.join(forge_dir, ".appveyor.yml")
    fast_finish_text = textwrap.dedent(
        """\
            {get_fast_finish_script}
            "%CONDA_INSTALL_LOCN%\\python.exe" {fast_finish_script}.py -v --ci "appveyor" "%APPVEYOR_ACCOUNT_NAME%/%APPVEYOR_PROJECT_SLUG%" "%APPVEYOR_BUILD_NUMBER%" "%APPVEYOR_PULL_REQUEST_NUMBER%"
        """  # noqa
    )
    template_filename = "appveyor.yml.tmpl"

    (
        platforms,
        archs,
        keep_noarchs,
        upload_packages,
    ) = _get_platforms_of_provider("appveyor", forge_config)

    return _render_ci_provider(
        "appveyor",
        jinja_env=jinja_env,
        forge_config=forge_config,
        forge_dir=forge_dir,
        platforms=platforms,
        archs=archs,
        fast_finish_text=fast_finish_text,
        platform_target_path=target_path,
        platform_template_file=template_filename,
        keep_noarchs=keep_noarchs,
        platform_specific_setup=_appveyor_specific_setup,
        upload_packages=upload_packages,
        return_metadata=return_metadata,
    )


def _github_actions_specific_setup(
    jinja_env, forge_config, forge_dir, platform
):

    build_setup = _get_build_setup_line(forge_dir, platform, forge_config)

    if platform == "linux":
        yum_build_setup = generate_yum_requirements(forge_config, forge_dir)
        if yum_build_setup:
            forge_config["yum_build_setup"] = yum_build_setup

    forge_config = deepcopy(forge_config)
    forge_config["build_setup"] = build_setup

    platform_templates = {
        "linux": [
            ".scripts/run_docker_build.sh",
            ".scripts/build_steps.sh",
        ],
        "osx": [
            ".scripts/run_osx_build.sh",
        ],
        "win": [
            ".scripts/run_win_build.bat",
        ],
    }

    template_files = platform_templates.get(platform, [])

    # Templates for all platforms
    if forge_config["github_actions"]["store_build_artifacts"]:
        template_files.append(".scripts/create_conda_build_artifacts.sh")

    _render_template_exe_files(
        forge_config=forge_config,
        jinja_env=jinja_env,
        template_files=template_files,
        forge_dir=forge_dir,
    )


def render_github_actions(
    jinja_env, forge_config, forge_dir, return_metadata=False
):
    target_path = os.path.join(
        forge_dir, ".github", "workflows", "conda-build.yml"
    )
    template_filename = "github-actions.yml.tmpl"
    fast_finish_text = ""

    (
        platforms,
        archs,
        keep_noarchs,
        upload_packages,
    ) = _get_platforms_of_provider("github_actions", forge_config)

    logger.debug("github platforms retrieved")

    remove_file_or_dir(target_path)
    return _render_ci_provider(
        "github_actions",
        jinja_env=jinja_env,
        forge_config=forge_config,
        forge_dir=forge_dir,
        platforms=platforms,
        archs=archs,
        fast_finish_text=fast_finish_text,
        platform_target_path=target_path,
        platform_template_file=template_filename,
        platform_specific_setup=_github_actions_specific_setup,
        keep_noarchs=keep_noarchs,
        upload_packages=upload_packages,
        return_metadata=return_metadata,
    )


def _azure_specific_setup(jinja_env, forge_config, forge_dir, platform):

    build_setup = _get_build_setup_line(forge_dir, platform, forge_config)

    if platform == "linux":
        yum_build_setup = generate_yum_requirements(forge_config, forge_dir)
        if yum_build_setup:
            forge_config["yum_build_setup"] = yum_build_setup

    forge_config = deepcopy(forge_config)
    forge_config["build_setup"] = build_setup

    platform_templates = {
        "linux": [
            ".scripts/run_docker_build.sh",
            ".scripts/build_steps.sh",
            ".azure-pipelines/azure-pipelines-linux.yml",
        ],
        "osx": [
            ".azure-pipelines/azure-pipelines-osx.yml",
            ".scripts/run_osx_build.sh",
        ],
        "win": [
            ".azure-pipelines/azure-pipelines-win.yml",
            ".scripts/run_win_build.bat",
        ],
    }
    if forge_config["azure"]["store_build_artifacts"]:
        platform_templates["linux"].append(
            ".scripts/create_conda_build_artifacts.sh"
        )
        platform_templates["osx"].append(
            ".scripts/create_conda_build_artifacts.sh"
        )
        platform_templates["win"].append(
            ".scripts/create_conda_build_artifacts.bat"
        )
    template_files = platform_templates.get(platform, [])

    azure_settings = deepcopy(forge_config["azure"][f"settings_{platform}"])
    azure_settings.pop("swapfile_size", None)
    azure_settings.setdefault("strategy", {})
    azure_settings["strategy"].setdefault("matrix", {})

    # Limit the amount of parallel jobs running at the same time
    # weighted by platform population
    max_parallel = forge_config["azure"]["max_parallel"]
    if len(forge_config["configs"]) > max_parallel:
        n_configs = len(forge_config["configs"])
        platform_counts = Counter(
            [
                k["build_platform"].split("-")[0]
                for k in forge_config["configs"]
            ]
        )
        ratio = platform_counts[platform.split("-")[0]] / n_configs
        azure_settings["strategy"]["maxParallel"] = max(
            1, round(max_parallel * ratio)
        )

    for data in forge_config["configs"]:
        if not data["build_platform"].startswith(platform):
            continue
        config_rendered = OrderedDict(
            {
                "CONFIG": data["config_name"],
                "UPLOAD_PACKAGES": str(data["upload"]),
            }
        )
        # fmt: off
        if "docker_image" in data["config"] and platform == "linux":
            config_rendered["DOCKER_IMAGE"] = data["config"]["docker_image"][-1]
        if forge_config["azure"]["store_build_artifacts"]:
            config_rendered["SHORT_CONFIG"] = data["short_config_name"]
        azure_settings["strategy"]["matrix"][data["config_name"]] = config_rendered
        # fmt: on

    forge_config["azure_yaml"] = yaml.dump(azure_settings)
    _render_template_exe_files(
        forge_config=forge_config,
        jinja_env=jinja_env,
        template_files=template_files,
        forge_dir=forge_dir,
    )


def render_azure(jinja_env, forge_config, forge_dir, return_metadata=False):
    target_path = os.path.join(forge_dir, "azure-pipelines.yml")
    template_filename = "azure-pipelines.yml.tmpl"
    fast_finish_text = ""

    (
        platforms,
        archs,
        keep_noarchs,
        upload_packages,
    ) = _get_platforms_of_provider("azure", forge_config)

    logger.debug("azure platforms retreived")

    remove_file_or_dir(os.path.join(forge_dir, ".azure-pipelines"))
    return _render_ci_provider(
        "azure",
        jinja_env=jinja_env,
        forge_config=forge_config,
        forge_dir=forge_dir,
        platforms=platforms,
        archs=archs,
        fast_finish_text=fast_finish_text,
        platform_target_path=target_path,
        platform_template_file=template_filename,
        platform_specific_setup=_azure_specific_setup,
        keep_noarchs=keep_noarchs,
        upload_packages=upload_packages,
        return_metadata=return_metadata,
    )


def _drone_specific_setup(jinja_env, forge_config, forge_dir, platform):
    platform_templates = {
        "linux": [".scripts/build_steps.sh"],
        "osx": [],
        "win": [],
    }
    template_files = platform_templates.get(platform, [])

    build_setup = _get_build_setup_line(forge_dir, platform, forge_config)

    if platform == "linux":
        yum_build_setup = generate_yum_requirements(forge_config, forge_dir)
        if yum_build_setup:
            forge_config["yum_build_setup"] = yum_build_setup

    forge_config["build_setup"] = build_setup

    _render_template_exe_files(
        forge_config=forge_config,
        jinja_env=jinja_env,
        template_files=template_files,
        forge_dir=forge_dir,
    )


def render_drone(jinja_env, forge_config, forge_dir, return_metadata=False):
    target_path = os.path.join(forge_dir, ".drone.yml")
    template_filename = "drone.yml.tmpl"
    fast_finish_text = ""

    (
        platforms,
        archs,
        keep_noarchs,
        upload_packages,
    ) = _get_platforms_of_provider("drone", forge_config)

    return _render_ci_provider(
        "drone",
        jinja_env=jinja_env,
        forge_config=forge_config,
        forge_dir=forge_dir,
        platforms=platforms,
        archs=archs,
        fast_finish_text=fast_finish_text,
        platform_target_path=target_path,
        platform_template_file=template_filename,
        platform_specific_setup=_drone_specific_setup,
        keep_noarchs=keep_noarchs,
        upload_packages=upload_packages,
        return_metadata=return_metadata,
    )


_woodpecker_specific_setup = _drone_specific_setup


def render_woodpecker(
    jinja_env, forge_config, forge_dir, return_metadata=False
):
    target_path = os.path.join(forge_dir, ".woodpecker.yml")
    template_filename = "woodpecker.yml.tmpl"
    fast_finish_text = ""

    (
        platforms,
        archs,
        keep_noarchs,
        upload_packages,
    ) = _get_platforms_of_provider("woodpecker", forge_config)

    return _render_ci_provider(
        "woodpecker",
        jinja_env=jinja_env,
        forge_config=forge_config,
        forge_dir=forge_dir,
        platforms=platforms,
        archs=archs,
        fast_finish_text=fast_finish_text,
        platform_target_path=target_path,
        platform_template_file=template_filename,
        platform_specific_setup=_woodpecker_specific_setup,
        keep_noarchs=keep_noarchs,
        upload_packages=upload_packages,
        return_metadata=return_metadata,
    )


def azure_build_id_from_token(forge_config):
    """Retrieve Azure `build_id` from a `forge_config` using an Azure token.
    This function allows the `build_id` to be retrieved when the Azure org is private.
    """
    # If it fails then we switch to a request using an Azure token.
    from conda_smithy import azure_ci_utils

    config = azure_ci_utils.AzureConfig(
        org_or_user=forge_config["azure"]["user_or_org"],
        project_name=forge_config["azure"]["project_name"],
    )
    repo = forge_config["github"]["repo_name"]
    build_info = azure_ci_utils.get_build_id(repo, config)
    forge_config["azure"]["build_id"] = build_info["build_id"]


def azure_build_id_from_public(forge_config):
    """Retrieve Azure `build_id` from a `forge_config`. This function only works
    when the Azure org is public.
    """
    resp = requests.get(
        "https://dev.azure.com/{org}/{project_name}/_apis/build/definitions?name={repo}".format(
            org=forge_config["azure"]["user_or_org"],
            project_name=forge_config["azure"]["project_name"],
            repo=forge_config["github"]["repo_name"],
        )
    )
    resp.raise_for_status()
    build_def = resp.json()["value"][0]
    forge_config["azure"]["build_id"] = build_def["id"]


def render_README(jinja_env, forge_config, forge_dir, render_info=None):
    if "README.md" in forge_config["skip_render"]:
        logger.info("README.md rendering is skipped")
        return

    render_info = render_info or []
    metas = []
    for md in render_info:
        for _metas, enabled in zip(
            md["metas_list_of_lists"], md["enable_platform"]
        ):
            if enabled and len(_metas) > 0:
                metas.extend(_metas)

    if len(metas) == 0:
        try:
            metas = conda_build.api.render(
                os.path.join(forge_dir, forge_config["recipe_dir"]),
                exclusive_config_file=forge_config["exclusive_config_file"],
                permit_undefined_jinja=True,
                finalize=False,
                bypass_env_check=True,
                trim_skip=False,
            )
            metas = [m[0] for m in metas]
        except Exception:
            raise RuntimeError(
                "Could not create any metadata for rendering the README.md!"
                " This likely indicates a serious bug or a feedstock with no actual"
                " builds."
            )

    package_name = get_feedstock_name_from_meta(metas[0])
    package_about = get_feedstock_about_from_meta(metas[0])

    ci_support_path = os.path.join(forge_dir, ".ci_support")
    variants = []
    if os.path.exists(ci_support_path):
        for filename in os.listdir(ci_support_path):
            if filename.endswith(".yaml"):
                variant_name, _ = os.path.splitext(filename)
                variants.append(variant_name)

    subpackages_metas = OrderedDict((meta.name(), meta) for meta in metas)
    subpackages_about = [(package_name, package_about)]
    for name, m in subpackages_metas.items():
        about = m.meta["about"]
        if isinstance(about, list):
            about = about[0]
        about = about.copy()
        # if subpackages do not have about, conda-build would copy the top-level about;
        # if subpackages have their own about, conda-build would use them as is;
        # we discussed in PR #1691 and decided to not show repetitve entries
        if about != package_about:
            subpackages_about.append((name, about))

    template = jinja_env.get_template("README.md.tmpl")
    target_fname = os.path.join(forge_dir, "README.md")
    forge_config["noarch_python"] = all(meta.noarch for meta in metas)
    forge_config["package_about"] = subpackages_about
    forge_config["package_name"] = package_name
    forge_config["variants"] = sorted(variants)
    forge_config["outputs"] = sorted(
        list(OrderedDict((meta.name(), None) for meta in metas))
    )
    forge_config["maintainers"] = sorted(
        set(
            chain.from_iterable(
                meta.meta["extra"].get("recipe-maintainers", [])
                for meta in metas
            )
        )
    )

    if forge_config["azure"].get("build_id") is None:

        # Try to retrieve the build_id from the interwebs.
        # Works if the Azure CI is public
        try:
            azure_build_id_from_public(forge_config)
        except (IndexError, IOError) as err:
            # We don't want to command to fail if requesting the build_id fails.
            logger.warning(
                "Azure build_id can't be retrieved using the Azure token. Exception: {}".format(
                    err
                )
            )
        except json.decoder.JSONDecodeError:
            azure_build_id_from_token(forge_config)

    logger.debug("README")
    logger.debug(yaml.dump(forge_config))

    with write_file(target_fname) as fh:
        fh.write(template.render(**forge_config))

    code_owners_file = os.path.join(forge_dir, ".github", "CODEOWNERS")
    if len(forge_config["maintainers"]) > 0:
        with write_file(code_owners_file) as fh:
            line = "*"
            for maintainer in forge_config["maintainers"]:
                if "/" in maintainer:
                    _maintainer = maintainer.lower()
                else:
                    _maintainer = maintainer
                line = line + " @" + _maintainer
            fh.write(line)
    else:
        remove_file_or_dir(code_owners_file)


def _get_skip_files(forge_config):
    skip_files = {"README", "__pycache__"}
    for f in forge_config["skip_render"]:
        skip_files.add(f)
    return skip_files


def render_github_actions_services(jinja_env, forge_config, forge_dir):
    # render github actions files for automerge and rerendering services
    skip_files = _get_skip_files(forge_config)
    for template_file in ["automerge.yml", "webservices.yml"]:
        template = jinja_env.get_template(template_file + ".tmpl")
        rel_target_fname = os.path.join(".github", "workflows", template_file)
        if _ignore_match(skip_files, rel_target_fname):
            continue
        target_fname = os.path.join(forge_dir, rel_target_fname)
        new_file_contents = template.render(**forge_config)
        with write_file(target_fname) as fh:
            fh.write(new_file_contents)


def copy_feedstock_content(forge_config, forge_dir):
    feedstock_content = os.path.join(conda_forge_content, "feedstock_content")
    skip_files = _get_skip_files(forge_config)
    copytree(feedstock_content, forge_dir, skip_files)


def _update_dict_within_dict(items, config):
    """recursively update dict within dict, if any"""
    for key, value in items:
        if isinstance(value, dict):
            config[key] = _update_dict_within_dict(
                value.items(), config.get(key, {})
            )
        else:
            config[key] = value
    return config


def _load_forge_config(forge_dir, exclusive_config_file, forge_yml=None):
    config = {
        "docker": {
            "executable": "docker",
            "fallback_image": "quay.io/condaforge/linux-anvil-comp7",
            "command": "bash",
        },
        "templates": {},
        "drone": {},
        "woodpecker": {},
        "travis": {},
        "circle": {},
        "config_version": "2",
        "appveyor": {"image": "Visual Studio 2017"},
        "azure": {
            # default choices for MS-hosted agents
            "settings_linux": {
                "pool": {
                    "vmImage": "ubuntu-latest",
                },
                "timeoutInMinutes": 360,
                "swapfile_size": "0GiB",
            },
            "settings_osx": {
                "pool": {
                    "vmImage": "macOS-11",
                },
                "timeoutInMinutes": 360,
            },
            "settings_win": {
                "pool": {
                    "vmImage": "windows-2022",
                },
                "timeoutInMinutes": 360,
                "variables": {
                    "CONDA_BLD_PATH": r"D:\\bld\\",
                    # Custom %TEMP% for upload to avoid permission errors.
                    # See https://github.com/conda-forge/kubo-feedstock/issues/5#issuecomment-1335504503
                    "UPLOAD_TEMP": r"D:\\tmp",
                },
            },
            # Force building all supported providers.
            "force": False,
            # name and id of azure project that the build pipeline is in
            "project_name": "feedstock-builds",
            "project_id": "84710dde-1620-425b-80d0-4cf5baca359d",
            # Set timeout for all platforms at once.
            "timeout_minutes": None,
            # Toggle creating pipeline artifacts for conda build_artifacts dir
            "store_build_artifacts": False,
            # Maximum number of parallel jobs allowed across platforms
            "max_parallel": 50,
        },
        "provider": {
            "linux_64": ["azure"],
            "osx_64": ["azure"],
            "win_64": ["azure"],
            # Following platforms are disabled by default
            "linux_aarch64": None,
            "linux_ppc64le": None,
            "linux_armv7l": None,
            "linux_s390x": None,
            # Following platforms are aliases of x86_64,
            "linux": None,
            "osx": None,
            "win": None,
        },
        # value is the build_platform, key is the target_platform
        "build_platform": {
            "linux_64": "linux_64",
            "linux_aarch64": "linux_aarch64",
            "linux_ppc64le": "linux_ppc64le",
            "linux_s390x": "linux_s390x",
            "linux_armv7l": "linux_armv7l",
            "win_64": "win_64",
            "osx_64": "osx_64",
        },
        "noarch_platforms": ["linux_64"],
        "os_version": {
            "linux_64": None,
            "linux_aarch64": None,
            "linux_ppc64le": None,
            "linux_armv7l": None,
            "linux_s390x": None,
        },
        "test": None,
        # Following is deprecated
        "test_on_native_only": False,
        "choco": [],
        # Configurable idle timeout.  Used for packages that don't have chatty enough builds
        # Applicable only to circleci and travis
        "idle_timeout_minutes": None,
        # Compiler stack environment variable
        "compiler_stack": "comp7",
        # Stack variables,  These can be used to impose global defaults for how far we build out
        "min_py_ver": "27",
        "max_py_ver": "37",
        "min_r_ver": "34",
        "max_r_ver": "34",
        "channels": {
            "sources": ["conda-forge"],
            "targets": [["conda-forge", "main"]],
        },
        "github": {
            "user_or_org": "conda-forge",
            "repo_name": "",
            "branch_name": "main",
            "tooling_branch_name": "main",
        },
        "github_actions": {
            "self_hosted": False,
            "self_hosted_labels": [],
            "self_hosted_triggers": ["push"],
            "cancel_in_progress": False,
            # Set maximum parallel jobs
            "max_parallel": None,
            # Toggle creating artifacts for conda build_artifacts dir
            "store_build_artifacts": False,
            "artifact_retention_days": 14,
        },
        "recipe_dir": "recipe",
        "skip_render": [],
        "bot": {"automerge": False},
        "conda_forge_output_validation": False,
        "private_upload": False,
        "secrets": [],
        "conda_build_tool": "mambabuild",
        "conda_build_tool_deps": "boa",
        "conda_install_tool": "mamba",
        "conda_install_tool_deps": "mamba",
        "conda_solver": None,
        # feedstock checkout git clone depth, None means keep default, 0 means no limit
        "clone_depth": None,
        # Specific channel for package can be given with
        #     ${url or channel_alias}::package_name
        # defaults to conda-forge channel_alias
        "remote_ci_setup": ["conda-forge-ci-setup=3"],
    }

    if forge_yml is None:
        forge_yml = os.path.join(forge_dir, "conda-forge.yml")

    if not os.path.exists(forge_yml):
        raise RuntimeError(
            f"Could not find config file {forge_yml}."
            " Either you are not rerendering inside the feedstock root (likely)"
            " or there's no `conda-forge.yml` in the feedstock root (unlikely)."
            " Add an empty `conda-forge.yml` file in"
            " feedstock root if it's the latter."
        )
    else:
        with open(forge_yml, "r") as fh:
            documents = list(yaml.safe_load_all(fh))
            file_config = (documents or [None])[0] or {}

        # The config is just the union of the defaults, and the overriden
        # values.
        config = _update_dict_within_dict(file_config.items(), config)

        # check for conda-smithy 2.x matrix which we can't auto-migrate
        # to conda_build_config
        if file_config.get("matrix") and not os.path.exists(
            os.path.join(
                forge_dir, config["recipe_dir"], "conda_build_config.yaml"
            )
        ):
            raise ValueError(
                "Cannot rerender with matrix in conda-forge.yml."
                " Please migrate matrix to conda_build_config.yaml and try again."
                " See https://github.com/conda-forge/conda-smithy/wiki/Release-Notes-3.0.0.rc1"
                " for more info."
            )

        if file_config.get("docker") and file_config.get("docker").get(
            "image"
        ):
            raise ValueError(
                "Setting docker image in conda-forge.yml is removed now."
                " Use conda_build_config.yaml instead"
            )

        for plat in ["linux", "osx", "win"]:
            if config["azure"]["timeout_minutes"] is not None:
                # fmt: off
                config["azure"][f"settings_{plat}"]["timeoutInMinutes"] \
                    = config["azure"]["timeout_minutes"]
                # fmt: on
            if "name" in config["azure"][f"settings_{plat}"]["pool"]:
                del config["azure"][f"settings_{plat}"]["pool"]["vmImage"]

    if config["conda_forge_output_validation"]:
        config["secrets"] = sorted(
            set(
                config["secrets"]
                + ["FEEDSTOCK_TOKEN", "STAGING_BINSTAR_TOKEN"]
            )
        )

    target_platforms = sorted(config["build_platform"].keys())

    for platform_arch in target_platforms:
        config[platform_arch] = {"enabled": "True"}
        if platform_arch not in config["provider"]:
            config["provider"][platform_arch] = None

    config["noarch_platforms"] = conda_build.utils.ensure_list(
        config["noarch_platforms"]
    )

    for noarch_platform in sorted(config["noarch_platforms"]):
        if noarch_platform not in target_platforms:
            raise ValueError(
                f"Unknown noarch platform {noarch_platform}. Expected one of: "
                f"{target_platforms}"
            )

    if (
        "build_with_mambabuild" in file_config
        and "conda_build_tool" not in file_config
    ):
        warnings.warn(
            "build_with_mambabuild is deprecated, use conda_build_tool instead",
            DeprecationWarning,
        )
        config["conda_build_tool"] = (
            "mambabuild" if config["build_with_mambabuild"] else "conda-build"
        )
    if file_config.get("conda_build_tool_deps"):
        raise ValueError(
            "Cannot set 'conda_build_tool_deps' directly. "
            "Use 'conda_build_tool' instead."
        )
    valid_build_tools = (
        "mambabuild",  # will run 'conda mambabuild', as provided by boa
        "conda-build",  # will run vanilla conda-build, with system configured / default solver
        "conda-build+conda-libmamba-solver",  # will run vanilla conda-build, with libmamba solver
        "conda-build+classic",  # will run vanilla conda-build, with the classic solver
    )
    assert config["conda_build_tool"] in valid_build_tools, (
        f"Invalid conda_build_tool: {config['conda_build_tool']}. "
        f"Valid values are: {valid_build_tools}."
    )
    # NOTE: Currently assuming these dependencies are name-only (no version constraints)
    if config["conda_build_tool"] == "mambabuild":
        config["conda_build_tool_deps"] = "conda-build boa"
    elif config["conda_build_tool"] == "conda-build+conda-libmamba-solver":
        config["conda_build_tool_deps"] = "conda-build conda-libmamba-solver"
    else:
        config["conda_build_tool_deps"] = "conda-build"

    valid_install_tools = ("conda", "mamba")
    assert config["conda_install_tool"] in valid_install_tools, (
        f"Invalid conda_install_tool: {config['conda_install_tool']}. "
        f"Valid values are: {valid_install_tools}."
    )
    # NOTE: Currently assuming these dependencies are name-only (no version constraints)
    if config["conda_install_tool"] == "mamba":
        config["conda_install_tool_deps"] = "mamba"
    elif config["conda_install_tool"] in "conda":
        config["conda_install_tool_deps"] = "conda"
        if config.get("conda_solver") == "libmamba":
            config["conda_install_tool_deps"] += " conda-libmamba-solver"

    config["secrets"] = sorted(set(config["secrets"] + ["BINSTAR_TOKEN"]))

    if config["test_on_native_only"]:
        config["test"] = "native_and_emulated"

    if config["test"] is None:
        config["test"] = "all"

    # An older conda-smithy used to have some files which should no longer exist,
    # remove those now.
    old_files = [
        "disabled_appveyor.yml",
        os.path.join("ci_support", "upload_or_check_non_existence.py"),
        "circle.yml",
        "appveyor.yml",
        os.path.join("ci_support", "checkout_merge_commit.sh"),
        os.path.join("ci_support", "fast_finish_ci_pr_build.sh"),
        os.path.join("ci_support", "run_docker_build.sh"),
        "LICENSE",
        "__pycache__",
        os.path.join(".github", "CONTRIBUTING.md"),
        os.path.join(".github", "ISSUE_TEMPLATE.md"),
        os.path.join(".github", "PULL_REQUEST_TEMPLATE.md"),
        os.path.join(".github", "workflows", "main.yml"),
    ]

    for old_file in old_files:
        if old_file.replace(os.sep, "/") in config["skip_render"]:
            continue
        remove_file_or_dir(os.path.join(forge_dir, old_file))

    # Set some more azure defaults
    config["azure"].setdefault("user_or_org", config["github"]["user_or_org"])

    log = yaml.safe_dump(config)
    logger.debug("## CONFIGURATION USED\n")
    logger.debug(log)
    logger.debug("## END CONFIGURATION\n")

    if config["provider"]["linux_aarch64"] == "default":
        config["provider"]["linux_aarch64"] = ["travis"]

    if config["provider"]["linux_aarch64"] == "native":
        config["provider"]["linux_aarch64"] = ["travis"]

    if config["provider"]["linux_ppc64le"] == "default":
        config["provider"]["linux_ppc64le"] = ["travis"]

    if config["provider"]["linux_ppc64le"] == "native":
        config["provider"]["linux_ppc64le"] = ["travis"]

    if config["provider"]["linux_s390x"] in {"default", "native"}:
        config["provider"]["linux_s390x"] = ["travis"]

    config["remote_ci_setup"] = _santize_remote_ci_setup(
        config["remote_ci_setup"]
    )
    config["remote_ci_setup_names"] = [
        MatchSpec(pkg.strip('"').strip("'")).name
        for pkg in config["remote_ci_setup"]
    ]

    # Older conda-smithy versions supported this with only one
    # entry. To avoid breakage, we are converting single elements
    # to a list of length one.
    for platform, providers in config["provider"].items():
        providers = conda_build.utils.ensure_list(providers)
        config["provider"][platform] = providers

    # Fallback handling set to azure, for platforms that are not fully specified by this time
    for platform, providers in config["provider"].items():
        for i, provider in enumerate(providers):
            if provider in {"default", "emulated"}:
                providers[i] = "azure"

    # Set the environment variable for the compiler stack
    os.environ["CF_COMPILER_STACK"] = config["compiler_stack"]
    # Set valid ranger for the supported platforms
    os.environ["CF_MIN_PY_VER"] = config["min_py_ver"]
    os.environ["CF_MAX_PY_VER"] = config["max_py_ver"]
    os.environ["CF_MIN_R_VER"] = config["min_r_ver"]
    os.environ["CF_MAX_R_VER"] = config["max_r_ver"]

    config["package"] = os.path.basename(forge_dir)
    if not config["github"]["repo_name"]:
        feedstock_name = os.path.basename(forge_dir)
        if not feedstock_name.endswith("-feedstock"):
            feedstock_name += "-feedstock"
        config["github"]["repo_name"] = feedstock_name
    config["exclusive_config_file"] = exclusive_config_file
    return config


def get_most_recent_version(name):
    from conda_build.conda_interface import VersionOrder

    request = requests.get(
        "https://api.anaconda.org/package/conda-forge/" + name
    )
    request.raise_for_status()

    pkg = max(
        request.json()["files"], key=lambda x: VersionOrder(x["version"])
    )

    PackageRecord = namedtuple("PackageRecord", ["name", "version", "url"])
    return PackageRecord(name, pkg["version"], "https:" + pkg["download_url"])


def check_version_uptodate(name, installed_version, error_on_warn):
    from conda_build.conda_interface import VersionOrder

    most_recent_version = get_most_recent_version(name).version
    if installed_version is None:
        msg = "{} is not installed in conda-smithy's environment.".format(name)
    elif VersionOrder(installed_version) < VersionOrder(most_recent_version):
        msg = "{} version ({}) is out-of-date ({}) in conda-smithy's environment.".format(
            name, installed_version, most_recent_version
        )
    else:
        return
    if error_on_warn:
        raise RuntimeError("{} Exiting.".format(msg))
    else:
        logger.info(msg)


def commit_changes(forge_file_directory, commit, cs_ver, cfp_ver, cb_ver):
    if cfp_ver:
        msg = "Re-rendered with conda-build {}, conda-smithy {}, and conda-forge-pinning {}".format(
            cb_ver, cs_ver, cfp_ver
        )
    else:
        msg = "Re-rendered with conda-build {} and conda-smithy {}".format(
            cb_ver, cs_ver
        )
    logger.info(msg)

    is_git_repo = os.path.exists(os.path.join(forge_file_directory, ".git"))
    if is_git_repo:
        has_staged_changes = subprocess.call(
            ["git", "diff", "--cached", "--quiet", "--exit-code"],
            cwd=forge_file_directory,
        )
        if has_staged_changes:
            if commit:
                git_args = ["git", "commit", "-m", "MNT: {}".format(msg)]
                if commit == "edit":
                    git_args += ["--edit", "--status", "--verbose"]
                subprocess.check_call(git_args, cwd=forge_file_directory)
                logger.info("")
            else:
                logger.info(
                    "You can commit the changes with:\n\n"
                    '    git commit -m "MNT: {}"\n'.format(msg)
                )
            logger.info("These changes need to be pushed to github!\n")
        else:
            logger.info("No changes made. This feedstock is up-to-date.\n")


def get_cfp_file_path(temporary_directory):
    pkg = get_most_recent_version("conda-forge-pinning")
    if pkg.url.endswith(".conda"):
        ext = ".conda"
    elif pkg.url.endswith(".tar.bz2"):
        ext = ".tar.bz2"
    else:
        raise RuntimeError(
            "Could not determine proper conda package extension for "
            "pinning package '%s'!" % pkg.url
        )
    dest = os.path.join(
        temporary_directory, f"conda-forge-pinning-{ pkg.version }{ext}"
    )

    logger.info(f"Downloading conda-forge-pinning-{ pkg.version }")

    response = requests.get(pkg.url)
    response.raise_for_status()
    with open(dest, "wb") as f:
        f.write(response.content)

    logger.info(f"Extracting conda-forge-pinning to { temporary_directory }")
    cmd = ["cph"]
    # If possible, avoid needing to activate the environment to access cph
    if sys.executable:
        cmd = [sys.executable, "-m", "conda_package_handling.cli"]
    cmd += ["x", "--dest", temporary_directory, dest]
    subprocess.check_call(cmd)

    logger.debug(os.listdir(temporary_directory))

    cf_pinning_file = os.path.join(
        temporary_directory, "conda_build_config.yaml"
    )
    cf_pinning_ver = pkg.version

    assert os.path.exists(cf_pinning_file)

    return cf_pinning_file, cf_pinning_ver


def get_cache_dir():
    if sys.platform.startswith("win"):
        return Path(os.environ.get("TEMP"))
    else:
        return os.environ.get("XDG_CACHE_HOME", Path.home() / ".cache")


def get_cached_cfp_file_path(temporary_directory):
    if cache_dir := get_cache_dir():
        smithy_cache = cache_dir / "conda-smithy"
        smithy_cache.mkdir(parents=True, exist_ok=True)
        pinning_version = None
        # Do we already have the pinning cached?
        if (smithy_cache / "conda-forge-pinng-version").exists():
            pinning_version = (
                smithy_cache / "conda-forge-pinng-version"
            ).read_text()

        # Check whether we have recently already updated the cache
        current_ts = int(time.time())
        if (smithy_cache / "conda-forge-pinng-version-ts").exists():
            last_ts = int(
                (smithy_cache / "conda-forge-pinng-version-ts").read_text()
            )
        else:
            last_ts = 0

        if current_ts - last_ts > CONDA_FORGE_PINNING_LIFETIME:
            current_pinning_version = get_most_recent_version(
                "conda-forge-pinning"
            ).version
            (smithy_cache / "conda-forge-pinng-version-ts").write_text(
                str(current_ts)
            )
            if current_pinning_version != pinning_version:
                get_cfp_file_path(smithy_cache)
                (smithy_cache / "conda-forge-pinng-version").write_text(
                    current_pinning_version
                )
                pinning_version = current_pinning_version

        return str(smithy_cache / "conda_build_config.yaml"), pinning_version
    else:
        return get_cfp_file_path(temporary_directory)


def clear_variants(forge_dir):
    "Remove all variant files placed in the .ci_support path"
    if os.path.isdir(os.path.join(forge_dir, ".ci_support")):
        configs = glob.glob(os.path.join(forge_dir, ".ci_support", "*.yaml"))
        for config in configs:
            remove_file(config)


def get_common_scripts(forge_dir):
    for old_file in [
        "run_docker_build.sh",
        "build_steps.sh",
        "run_osx_build.sh",
        "create_conda_build_artifacts.bat",
        "create_conda_build_artifacts.sh",
    ]:
        yield os.path.join(forge_dir, ".scripts", old_file)


def clear_scripts(forge_dir):
    for folder in [
        ".azure-pipelines",
        ".circleci",
        ".drone",
        ".travis",
        ".scripts",
    ]:
        for old_file in [
            "run_docker_build.sh",
            "build_steps.sh",
            "run_osx_build.sh",
            "create_conda_build_artifacts.bat",
            "create_conda_build_artifacts.sh",
        ]:
            remove_file(os.path.join(forge_dir, folder, old_file))


def make_jinja_env(feedstock_directory):
    """Creates a Jinja environment usable for rendering templates"""
    forge_dir = os.path.abspath(feedstock_directory)
    tmplt_dir = os.path.join(conda_forge_content, "templates")
    # Load templates from the feedstock in preference to the smithy's templates.
    env = Environment(
        extensions=["jinja2.ext.do"],
        loader=FileSystemLoader(
            [os.path.join(forge_dir, "templates"), tmplt_dir]
        ),
    )
    return env


def get_migrations_in_dir(migrations_root):
    """
    Given a directory, return the migrations as a mapping
    from the timestamp to a tuple of (filename, migration_number)
    """
    res = {}
    for fn in glob.glob(os.path.join(migrations_root, "*.yaml")):
        with open(fn, "r") as f:
            contents = f.read()
            migration_yaml = (
                yaml.load(contents, Loader=yaml.loader.BaseLoader) or {}
            )
            # Use a object as timestamp to not delete it
            ts = migration_yaml.get("migrator_ts", object())
            migration_number = migration_yaml.get("__migrator", {}).get(
                "migration_number", 1
            )
            use_local = (
                migration_yaml.get("__migrator", {})
                .get("use_local", "false")
                .lower()
                == "true"
            )
            res[ts] = (fn, migration_number, use_local)
    return res


def set_migration_fns(forge_dir, forge_config):
    """
    This will calculate the migration files and set migration_fns
    in the forge_config as a list.

    First, this will look in the conda-forge-pinning (CFP) package
    to see if it has migrations installed. If not, the filenames of
    the migrations the feedstock are used.

    Then, this will look at migrations in the feedstock and if they
    have a timestamp and doesn't exist in the CFP package, the
    migration is considered old and deleted.

    Then, if there is a migration in the feedstock with the same
    migration number and timestamp in the CFP package, the filename of
    the migration in the CFP package is used.

    Finally, if none of the conditions are met for a migration in the
    feedstock, the filename of the migration in the feedstock is used.
    """
    exclusive_config_file = forge_config["exclusive_config_file"]
    cfp_migrations_dir = os.path.join(
        os.path.dirname(exclusive_config_file),
        "share",
        "conda-forge",
        "migrations",
    )

    migrations_root = os.path.join(forge_dir, ".ci_support", "migrations")
    migrations_in_feedstock = get_migrations_in_dir(migrations_root)

    if not os.path.exists(cfp_migrations_dir):
        migration_fns = [fn for fn, _, _ in migrations_in_feedstock.values()]
        forge_config["migration_fns"] = migration_fns
        return

    migrations_in_cfp = get_migrations_in_dir(cfp_migrations_dir)

    result = []
    for ts, (fn, num, use_local) in migrations_in_feedstock.items():
        if use_local or not isinstance(ts, (int, str, float)):
            # This file has a setting to use the file in the feedstock
            # or doesn't have a timestamp. Use it as it is.
            result.append(fn)
        elif ts in migrations_in_cfp:
            # Use the one from cfp if migration_numbers match
            new_fn, new_num, _ = migrations_in_cfp[ts]
            if num == new_num:
                logger.info(
                    f"{os.path.basename(fn)} from feedstock is ignored and upstream version is used"
                )
                result.append(new_fn)
            else:
                result.append(fn)
        else:
            # Delete this as this migration is over.
            logger.info(f"{os.path.basename(fn)} is closed now. Removing")
            remove_file(fn)
    forge_config["migration_fns"] = result
    return


def main(
    forge_file_directory,
    forge_yml=None,
    no_check_uptodate=False,
    commit=False,
    exclusive_config_file=None,
    check=False,
    temporary_directory=None,
):

    loglevel = os.environ.get("CONDA_SMITHY_LOGLEVEL", "INFO").upper()
    logger.setLevel(loglevel)

    if check or not no_check_uptodate:
        # Check that conda-smithy is up-to-date
        check_version_uptodate("conda-smithy", __version__, True)
        if check:
            return True

    forge_dir = os.path.abspath(forge_file_directory)
    if exclusive_config_file is not None:
        exclusive_config_file = os.path.join(forge_dir, exclusive_config_file)
        if not os.path.exists(exclusive_config_file):
            raise RuntimeError("Given exclusive-config-file not found.")
        cf_pinning_ver = None
    else:
        exclusive_config_file, cf_pinning_ver = get_cached_cfp_file_path(
            temporary_directory
        )

    config = _load_forge_config(forge_dir, exclusive_config_file, forge_yml)
    config["feedstock_name"] = os.path.basename(forge_dir)

    for each_ci in [
        "travis",
        "circle",
        "appveyor",
        "drone",
        "azure",
        "github_actions",
    ]:
        if config[each_ci].pop("enabled", None):
            warnings.warn(
                "It is not allowed to set the `enabled` parameter for `%s`."
                " All CIs are enabled by default. To disable a CI, please"
                " add `skip: true` to the `build` section of `meta.yaml`"
                " and an appropriate selector so as to disable the build."
                % each_ci
            )

    env = make_jinja_env(forge_dir)
    logger.debug("env rendered")

    copy_feedstock_content(config, forge_dir)
    if os.path.exists(os.path.join(forge_dir, "build-locally.py")):
        set_exe_file(os.path.join(forge_dir, "build-locally.py"))
    clear_variants(forge_dir)
    clear_scripts(forge_dir)
    set_migration_fns(forge_dir, config)
    logger.debug("migration fns set")

    # the order of these calls appears to matter
    render_info = []
    render_info.append(
        render_circle(env, config, forge_dir, return_metadata=True)
    )
    logger.debug("circle rendered")
    render_info.append(
        render_travis(env, config, forge_dir, return_metadata=True)
    )
    logger.debug("travis rendered")
    render_info.append(
        render_appveyor(env, config, forge_dir, return_metadata=True)
    )
    logger.debug("appveyor rendered")
    render_info.append(
        render_azure(env, config, forge_dir, return_metadata=True)
    )
    logger.debug("azure rendered")
    render_info.append(
        render_drone(env, config, forge_dir, return_metadata=True)
    )
    logger.debug("drone rendered")
    render_info.append(
        render_woodpecker(env, config, forge_dir, return_metadata=True)
    )
    logger.debug("woodpecker rendered")
    render_info.append(
        render_github_actions(env, config, forge_dir, return_metadata=True)
    )
    logger.debug("github_actions rendered")
    render_github_actions_services(env, config, forge_dir)
    logger.debug("github_actions services rendered")
    # put azure first just in case
    azure_ind = ([ri["provider_name"] for ri in render_info]).index("azure")
    tmp = render_info[0]
    render_info[0] = render_info[azure_ind]
    render_info[azure_ind] = tmp
    render_README(env, config, forge_dir, render_info)
    logger.debug("README rendered")

    if os.path.isdir(os.path.join(forge_dir, ".ci_support")):
        with write_file(os.path.join(forge_dir, ".ci_support", "README")) as f:
            f.writelines(
                map(
                    lambda e: e + os.linesep,
                    textwrap.wrap(
                        "This file is automatically generated by conda-smithy. "
                        "If any particular build configuration is expected, "
                        "but it is not found, please make sure all dependencies are satisfiable. "
                        "To add/modify any matrix elements, you should create/change conda-smithy's input "
                        "recipe/conda_build_config.yaml and re-render the recipe, rather than editing "
                        "these files directly.",
                    ),
                )
            )

    commit_changes(
        forge_file_directory,
        commit,
        __version__,
        cf_pinning_ver,
        conda_build_version,
    )


if __name__ == "__main__":
    import argparse

    parser = argparse.ArgumentParser(
        description=("Configure a feedstock given " "a conda-forge.yml file.")
    )
    parser.add_argument(
        "forge_file_directory",
        help=(
            "the directory containing the conda-forge.yml file "
            "used to configure the feedstock"
        ),
    )

    args = parser.parse_args()
    main(args.forge_file_directory)<|MERGE_RESOLUTION|>--- conflicted
+++ resolved
@@ -53,8 +53,6 @@
 conda_forge_content = os.path.abspath(os.path.dirname(__file__))
 logger = logging.getLogger(__name__)
 
-<<<<<<< HEAD
-=======
 # feedstocks listed here are allowed to use GHA on
 # conda-forge
 # this should solve issues where other CI proviers have too many
@@ -74,7 +72,6 @@
     os.environ.get("CONDA_FORGE_PINNING_LIFETIME", 15 * 60)
 )
 
->>>>>>> 8ebd5793
 
 def package_key(config, used_loop_vars, subdir):
     # get the build string from whatever conda-build makes of the configuration
