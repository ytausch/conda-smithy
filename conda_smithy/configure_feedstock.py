--- conflicted
+++ resolved
@@ -677,13 +677,10 @@
         'disabled_appveyor.yml',
         os.path.join('ci_support', 'upload_or_check_non_existence.py'),
         'circle.yml',
-<<<<<<< HEAD
+        'appveyor.yml',
         os.path.join('ci_support', 'checkout_merge_commit.sh'),
         os.path.join('ci_support', 'fast_finish_ci_pr_build.sh'),
         os.path.join('ci_support', 'run_docker_build.sh'),
-=======
-        'appveyor.yml',
->>>>>>> 0a0f1916
     ]
     for old_file in old_files:
         remove_file(os.path.join(forge_dir, old_file))
