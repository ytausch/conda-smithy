from __future__ import print_function, unicode_literals

import glob
from itertools import product, chain
import os
import subprocess
import textwrap
import yaml
import warnings
from collections import OrderedDict
import copy

import conda_build.api
import conda_build.utils
import conda_build.variants
import conda_build.conda_interface
from conda_build import __version__ as conda_build_version
from jinja2 import Environment, FileSystemLoader

from conda_smithy.feedstock_io import (
    set_exe_file,
    write_file,
    remove_file,
    copy_file,
)
from . import __version__

conda_forge_content = os.path.abspath(os.path.dirname(__file__))


def package_key(config, used_loop_vars, subdir):
    # get the build string from whatever conda-build makes of the configuration
    build_vars = "".join(
        [k + str(config[k][0]) for k in sorted(list(used_loop_vars))]
    )
    key = []
    # kind of a special case.  Target platform determines a lot of output behavior, but may not be
    #    explicitly listed in the recipe.
    tp = config.get("target_platform")
    if tp and isinstance(tp, list):
        tp = tp[0]
    if tp and tp != subdir and "target_platform" not in build_vars:
        build_vars += "target-" + tp
    if build_vars:
        key.append(build_vars)
    key = "-".join(key)
    return key


def copytree(src, dst, ignore=(), root_dst=None):
    """This emulates shutil.copytree, but does so with our git file tracking, so that the new files
    are added to the repo"""
    if root_dst is None:
        root_dst = dst
    for item in os.listdir(src):
        s = os.path.join(src, item)
        d = os.path.join(dst, item)
        if os.path.relpath(d, root_dst) in ignore:
            continue
        elif os.path.isdir(s):
            if not os.path.exists(d):
                os.makedirs(d)
            copytree(s, d, ignore, root_dst=root_dst)
        else:
            copy_file(s, d)


def merge_list_of_dicts(list_of_dicts):
    squished_dict = OrderedDict()
    for idict in list_of_dicts:
        for key, val in idict.items():
            if key not in squished_dict:
                squished_dict[key] = []
            squished_dict[key].extend(val)
    return squished_dict


def argsort(seq):
    return sorted(range(len(seq)), key=seq.__getitem__)


def sort_config(config, zip_key_groups):
    groups = copy.deepcopy(zip_key_groups)
    for i, group in enumerate(groups):
        groups[i] = [pkg for pkg in group if pkg in config.keys()]
    groups = [group for group in groups if group]

    sorting_order = {}
    for group in groups:
        if not group:
            continue
        list_of_values = []
        for idx in range(len(config[group[0]])):
            values = []
            for key in group:
                values.append(config[key][idx])
            list_of_values.append(tuple(values))

        order = argsort(list_of_values)
        for key in group:
            sorting_order[key] = order

    for key, value in config.items():
        if isinstance(value, (list, set, tuple)):
            val = list(value)
            if key in sorting_order:
                config[key] = [val[i] for i in sorting_order[key]]
            else:
                config[key] = sorted(val)
        if key == "pin_run_as_build":
            p = OrderedDict()
            for pkg in sorted(list(value.keys())):
                pkg_pins = value[pkg]
                d = OrderedDict()
                for pin in list(reversed(sorted(pkg_pins.keys()))):
                    d[pin] = pkg_pins[pin]
                p[pkg] = d
            config[key] = p


def break_up_top_level_values(top_level_keys, squished_variants):
    """top-level values make up CI configurations.  We need to break them up
    into individual files."""

    accounted_for_keys = set()

    # handle grouping from zip_keys for everything in conform_dict
    zip_key_groups = []
    if "zip_keys" in squished_variants:
        zip_key_groups = squished_variants["zip_keys"]
        if zip_key_groups and not isinstance(zip_key_groups[0], list):
            zip_key_groups = [zip_key_groups]
    zipped_configs = []
    top_level_dimensions = []
    for key in top_level_keys:
        if key in accounted_for_keys:
            # remove the used variables from the collection of all variables - we have them in the
            #    other collections now
            continue
        if any(key in group for group in zip_key_groups):
            for group in zip_key_groups:
                if key in group:
                    accounted_for_keys.update(set(group))
                    # create a list of dicts that represent the different permutations that are
                    #    zipped together.  Each dict in this list will be a different top-level
                    #    config in its own file

                    zipped_config = []
                    top_level_config_dict = OrderedDict()
                    for idx, variant_key in enumerate(squished_variants[key]):
                        top_level_config = []
                        for k in group:
                            if k in top_level_keys:
                                top_level_config.append(
                                    squished_variants[k][idx]
                                )
                        top_level_config = tuple(top_level_config)
                        if top_level_config not in top_level_config_dict:
                            top_level_config_dict[top_level_config] = []
                        top_level_config_dict[top_level_config].append(
                            {k: [squished_variants[k][idx]] for k in group}
                        )
                    # merge dicts with the same `key` if `key` is repeated in the group.
                    for _, variant_key_val in top_level_config_dict.items():
                        squished_dict = merge_list_of_dicts(variant_key_val)
                        zipped_config.append(squished_dict)
                    zipped_configs.append(zipped_config)
                    for k in group:
                        del squished_variants[k]
                    break

        else:
            # dimension slice is just this one variable, all other dimensions keep their variability
            top_level_dimensions.append(
                [{key: [val]} for val in squished_variants[key]]
            )
            del squished_variants[key]

    configs = []
    dimensions = []

    # sort values so that the diff doesn't show randomly changing order

    if "zip_keys" in squished_variants:
        zip_key_groups = squished_variants["zip_keys"]

    sort_config(squished_variants, zip_key_groups)

    for zipped_config in zipped_configs:
        for config in zipped_config:
            sort_config(config, zip_key_groups)

    if top_level_dimensions:
        dimensions.extend(top_level_dimensions)
    if zipped_configs:
        dimensions.extend(zipped_configs)
    if squished_variants:
        dimensions.append([squished_variants])
    for permutation in product(*dimensions):
        config = dict()
        for perm in permutation:
            config.update(perm)
        configs.append(config)

    return configs


def _package_var_name(pkg):
    return pkg.replace("-", "_")


def _trim_unused_zip_keys(all_used_vars):
    """Remove unused keys in zip_keys sets, so that they don't cause unnecessary missing value
    errors"""
    groups = all_used_vars.get("zip_keys", [])
    if groups and not any(isinstance(groups[0], obj) for obj in (list, tuple)):
        groups = [groups]
    used_groups = []
    for group in groups:
        used_keys_in_group = [k for k in group if k in all_used_vars]
        if len(used_keys_in_group) > 1:
            used_groups.append(used_keys_in_group)
    if used_groups:
        all_used_vars["zip_keys"] = used_groups
    elif "zip_keys" in all_used_vars:
        del all_used_vars["zip_keys"]


def _trim_unused_pin_run_as_build(all_used_vars):
    """Remove unused keys in pin_run_as_build sets"""
    pkgs = all_used_vars.get("pin_run_as_build", {})
    used_pkgs = {}
    if pkgs:
        for key in pkgs.keys():
            if _package_var_name(key) in all_used_vars:
                used_pkgs[key] = pkgs[key]
    if used_pkgs:
        all_used_vars["pin_run_as_build"] = used_pkgs
    elif "pin_run_as_build" in all_used_vars:
        del all_used_vars["pin_run_as_build"]


<<<<<<< HEAD
def apply_migrations(list_of_metas, root_path):
    # CFEP 9 variant merging
    migrations_root = os.path.join(root_path, 'migrations', '*.yaml')
    migrations = glob.glob(migrations_root)
    print(migrations_root, migrations)

    from .variant_algebra import parse_variant, variant_add
    
    migration_variants = [(fn, parse_variant(fn)) for fn in migrations]
    migration_variants.sort(key = lambda fn_v: (fn_v[1].get('migration_ts'), fn_v[0]))

    output_metas = []
    for meta in list_of_metas:
        variant = meta.config.variant
        for migrator_file, migration in migration_variants:
            variant = variant_add(variant, migration)
        meta.config.variant = variant
        output_metas.append(meta)

    return output_metas


def _collapse_subpackage_variants(list_of_metas, root_path):
=======
def apply_migrations(list_of_metas):
    # CFEP 9 variant mergin
    migrations = glob.glob('./migrations/*.yaml')
    from .variant_algebra import parse_variant, variant_add
    
    migration_variants = [(fn, parse_variant(fn)) for fn in migrations]
    migration_variants.sort(key = lambda fn, v: (v.get('migration_ts'), fn))

    for meta in list_of_metas:
        


def _collapse_subpackage_variants(list_of_metas):
>>>>>>> c65c4e00
    """Collapse all subpackage node variants into one aggregate collection of used variables

    We get one node per output, but a given recipe can have multiple outputs.  Each output
    can have its own used_vars, and we must unify all of the used variables for all of the
    outputs"""

    # things we consider "top-level" are things that we loop over with CI jobs.  We don't loop over
    #     outputs with CI jobs.
    top_level_loop_vars = set()

    all_used_vars = set()
    all_variants = set()

<<<<<<< HEAD
    list_of_metas = apply_migrations(list_of_metas, root_path)
=======
    list_of_metas = apply_migrations(list_of_metas)
>>>>>>> c65c4e00

    for meta in list_of_metas:
        all_used_vars.update(meta.get_used_vars())
        all_variants.update(
            conda_build.utils.HashableDict(v) for v in meta.config.variants
        )

<<<<<<< HEAD
=======


>>>>>>> c65c4e00
        all_variants.add(conda_build.utils.HashableDict(meta.config.variant))

    top_level_loop_vars = list_of_metas[0].get_used_loop_vars(
        force_top_level=True
    )
    top_level_vars = list_of_metas[0].get_used_vars(force_top_level=True)
    if "target_platform" in all_used_vars:
        top_level_loop_vars.add("target_platform")

    # this is the initial collection of all variants before we discard any.  "Squishing"
    #     them is necessary because the input form is already broken out into one matrix
    #     configuration per item, and we want a single dict, with each key representing many values
    squished_input_variants = conda_build.variants.list_of_dicts_to_dict_of_lists(
        list_of_metas[0].config.input_variants
    )
    squished_used_variants = conda_build.variants.list_of_dicts_to_dict_of_lists(
        list(all_variants)
    )

    # these are variables that only occur in the top level, and thus won't show up as loops in the
    #     above collection of all variants.  We need to transfer them from the input_variants.
    preserve_top_level_loops = set(top_level_loop_vars) - set(all_used_vars)

    # Add in some variables that should always be preserved
    always_keep_keys = {
        "zip_keys",
        "pin_run_as_build",
        "MACOSX_DEPLOYMENT_TARGET",
        "macos_min_version",
        "macos_machine",
        "channel_sources",
        "channel_targets",
        "docker_image",
        "build_number_decrement",
        # The following keys are required for some of our aarch64 builds
        # Added in https://github.com/conda-forge/conda-forge-pinning-feedstock/pull/180
        "cdt_arch",
        "cdt_name",
        "BUILD",
    }
    all_used_vars.update(always_keep_keys)
    all_used_vars.update(top_level_vars)

    used_key_values = {
        key: squished_input_variants[key]
        for key in all_used_vars
        if key in squished_input_variants
    }

    for k, v in squished_used_variants.items():
        if k in all_used_vars:
            used_key_values[k] = v

    for k in preserve_top_level_loops:
        used_key_values[k] = squished_input_variants[k]

    _trim_unused_zip_keys(used_key_values)
    _trim_unused_pin_run_as_build(used_key_values)

    # to deduplicate potentially zipped keys, we blow out the collection of variables, then
    #     do a set operation, then collapse it again

    used_key_values = conda_build.variants.dict_of_lists_to_list_of_dicts(
        used_key_values,
        extend_keys={
            "zip_keys",
            "pin_run_as_build",
            "ignore_version",
            "ignore_build_only_deps",
        },
    )
    used_key_values = {
        conda_build.utils.HashableDict(variant) for variant in used_key_values
    }
    used_key_values = conda_build.variants.list_of_dicts_to_dict_of_lists(
        list(used_key_values)
    )

    _trim_unused_zip_keys(used_key_values)
    _trim_unused_pin_run_as_build(used_key_values)

    print("top_level_loop_vars", top_level_loop_vars)
    print("used_key_values", used_key_values)

    return (
        break_up_top_level_values(top_level_loop_vars, used_key_values),
        top_level_loop_vars,
    )


def _yaml_represent_ordereddict(yaml_representer, data):
    # represent_dict processes dict-likes with a .sort() method or plain iterables of key-value
    #     pairs. Only for the latter it never sorts and retains the order of the OrderedDict.
    return yaml.representer.SafeRepresenter.represent_dict(
        yaml_representer, data.items()
    )


def finalize_config(config, platform, forge_config):
    """For configs without essential parameters like docker_image
    add fallback value.
    """
    if platform.startswith("linux") and not "docker_image" in config:
        config["docker_image"] = [forge_config["docker"]["fallback_image"]]
    return config


def dump_subspace_config_files(metas, root_path, platform, arch, upload, forge_config):
    """With conda-build 3, it handles the build matrix.  We take what it spits out, and write a
    config.yaml file for each matrix entry that it spits out.  References to a specific file
    replace all of the old environment variables that specified a matrix entry."""

    # identify how to break up the complete set of used variables.  Anything considered
    #     "top-level" should be broken up into a separate CI job.

    configs, top_level_loop_vars = _collapse_subpackage_variants(metas, root_path)

    # get rid of the special object notation in the yaml file for objects that we dump
    yaml.add_representer(set, yaml.representer.SafeRepresenter.represent_list)
    yaml.add_representer(
        tuple, yaml.representer.SafeRepresenter.represent_list
    )
    yaml.add_representer(OrderedDict, _yaml_represent_ordereddict)

    platform_arch = "{}-{}".format(platform, arch)
    if arch == "64":
        filename_arch = platform
    else:
        filename_arch = f"{platform}_{arch}"

    output_name = platform if arch == "64" else platform_arch

    result = []
    for config in configs:
        config_name = "{}_{}".format(
            filename_arch,
            package_key(config, top_level_loop_vars, metas[0].config.subdir),
        )
        out_folder = os.path.join(root_path, ".ci_support")
        out_path = os.path.join(out_folder, config_name) + ".yaml"
        if not os.path.isdir(out_folder):
            os.makedirs(out_folder)

        config = finalize_config(config, platform, forge_config)

        with write_file(out_path) as f:
            yaml.dump(config, f, default_flow_style=False)

        target_platform = config.get("target_platform", [platform_arch])[0]
        result.append((config_name, target_platform, upload, config))
    return sorted(result)


def _get_fast_finish_script(
    provider_name, forge_config, forge_dir, fast_finish_text
):
    get_fast_finish_script = ""
    fast_finish_script = ""
    tooling_branch = "master"

    cfbs_fpath = os.path.join(forge_dir, "recipe", "ff_ci_pr_build.py")
    if provider_name == "appveyor":
        if os.path.exists(cfbs_fpath):
            fast_finish_script = "{recipe_dir}\\ff_ci_pr_build".format(
                recipe_dir=forge_config["recipe_dir"]
            )
        else:
            get_fast_finish_script = '''powershell -Command "(New-Object Net.WebClient).DownloadFile('https://raw.githubusercontent.com/conda-forge/conda-forge-ci-setup-feedstock/{branch}/recipe/conda_forge_ci_setup/ff_ci_pr_build.py', 'ff_ci_pr_build.py')"'''  # NOQA
            fast_finish_script += "ff_ci_pr_build"
            fast_finish_text += "del {fast_finish_script}.py"

        fast_finish_text = fast_finish_text.format(
            get_fast_finish_script=get_fast_finish_script.format(
                branch=tooling_branch
            ),
            fast_finish_script=fast_finish_script,
        )

        fast_finish_text = fast_finish_text.strip()
        fast_finish_text = fast_finish_text.replace("\n", "\n        ")
    else:
        # If the recipe supplies its own ff_ci_pr_build.py script,
        # we use it instead of the global one.
        if os.path.exists(cfbs_fpath):
            get_fast_finish_script += "cat {recipe_dir}/ff_ci_pr_build.py".format(
                recipe_dir=forge_config["recipe_dir"]
            )
        else:
            get_fast_finish_script += "curl https://raw.githubusercontent.com/conda-forge/conda-forge-ci-setup-feedstock/{branch}/recipe/conda_forge_ci_setup/ff_ci_pr_build.py"  # NOQA

        fast_finish_text = fast_finish_text.format(
            get_fast_finish_script=get_fast_finish_script.format(
                branch=tooling_branch
            )
        )

        fast_finish_text = fast_finish_text.strip()
    return fast_finish_text


def _render_ci_provider(
    provider_name,
    jinja_env,
    forge_config,
    forge_dir,
    platforms,
    archs,
    fast_finish_text,
    platform_target_path,
    platform_template_file,
    platform_specific_setup,
    keep_noarchs=None,
    extra_platform_files={},
    upload_packages=[],
):
    if keep_noarchs is None:
        keep_noarchs = [False] * len(platforms)

    metas_list_of_lists = []
    enable_platform = [False] * len(platforms)
    for i, (platform, arch, keep_noarch) in enumerate(
        zip(platforms, archs, keep_noarchs)
    ):
        metas = conda_build.api.render(
            os.path.join(forge_dir, "recipe"),
            exclusive_config_file=forge_config["exclusive_config_file"],
            platform=platform,
            arch=arch,
            permit_undefined_jinja=True,
            finalize=False,
            bypass_env_check=True,
            channel_urls=forge_config.get("channels", {}).get("sources", []),
        )
        # render returns some download & reparsing info that we don't care about
        metas = [m for m, _, _ in metas]


        if not keep_noarch:
            to_delete = []
            for idx, meta in enumerate(metas):
                if meta.noarch:
                    # do not build noarch, including noarch: python, packages on Travis CI.
                    to_delete.append(idx)
            for idx in reversed(to_delete):
                del metas[idx]

        for meta in metas:
            if not meta.skip():
                enable_platform[i] = True
        metas_list_of_lists.append(metas)

    if not any(enable_platform):
        # There are no cases to build (not even a case without any special
        # dependencies), so remove the run_docker_build.sh if it exists.
        forge_config[provider_name]["enabled"] = False

        target_fnames = [platform_target_path]
        if extra_platform_files:
            for val in extra_platform_files.values():
                target_fnames.extend(val)
        for each_target_fname in target_fnames:
            remove_file(each_target_fname)
    else:
        forge_config[provider_name]["enabled"] = True
        fancy_name = {
            "linux": "Linux",
            "osx": "OSX",
            "win": "Windows",
            "linux_aarch64": "aarch64",
        }
        fancy_platforms = []
        unfancy_platforms = set()

        configs = []
        for metas, platform, arch, enable, upload in zip(
            metas_list_of_lists,
            platforms,
            archs,
            enable_platform,
            upload_packages,
        ):
            if enable:
                configs.extend(
                    dump_subspace_config_files(
                        metas, forge_dir, platform, arch, upload, forge_config
                    )
                )

                plat_arch = (
                    platform
                    if arch == "64"
                    else "{}_{}".format(platform, arch)
                )
                forge_config[plat_arch]["enabled"] = True

                fancy_platforms.append(fancy_name[platform])
                unfancy_platforms.add(plat_arch)
            elif platform in extra_platform_files:
                for each_target_fname in extra_platform_files[platform]:
                    remove_file(each_target_fname)

        for key in extra_platform_files.keys():
            if key != "common" and key not in platforms:
                for each_target_fname in extra_platform_files[key]:
                    remove_file(each_target_fname)

        forge_config[provider_name]["platforms"] = ",".join(fancy_platforms)
        forge_config[provider_name]["all_platforms"] = list(unfancy_platforms)

        forge_config["configs"] = configs

        forge_config["fast_finish"] = _get_fast_finish_script(
            provider_name,
            forge_dir=forge_dir,
            forge_config=forge_config,
            fast_finish_text=fast_finish_text,
        )

        # If the recipe supplies its own upload_or_check_non_existence.py upload script,
        # we use it instead of the global one.
        upload_fpath = os.path.join(
            forge_dir, "recipe", "upload_or_check_non_existence.py"
        )
        if os.path.exists(upload_fpath):
            if provider_name == "circle":
                forge_config[
                    "upload_script"
                ] = "/home/conda/recipe_root/upload_or_check_non_existence.py"
            elif provider_name == "travis":
                forge_config[
                    "upload_script"
                ] = "{}/upload_or_check_non_existence.py".format(
                    forge_config["recipe_dir"]
                )
            else:
                forge_config[
                    "upload_script"
                ] = "{}\\upload_or_check_non_existence.py".format(
                    forge_config["recipe_dir"]
                )
        else:
            forge_config["upload_script"] = "upload_or_check_non_existence"

        # hook for extending with whatever platform specific junk we need.
        #     Function passed in as argument
        for platform, enable in zip(platforms, enable_platform):
            if enable:
                platform_specific_setup(
                    jinja_env=jinja_env,
                    forge_dir=forge_dir,
                    forge_config=forge_config,
                    platform=platform,
                )

        template = jinja_env.get_template(platform_template_file)
        with write_file(platform_target_path) as fh:
            fh.write(template.render(**forge_config))

    # circleci needs a placeholder file of sorts - always write the output, even if no metas
    if provider_name == "circle":
        template = jinja_env.get_template(platform_template_file)
        with write_file(platform_target_path) as fh:
            fh.write(template.render(**forge_config))
    # TODO: azure-pipelines might need the same as circle
    return forge_config


def _get_build_setup_line(forge_dir, platform, forge_config):
    # If the recipe supplies its own run_conda_forge_build_setup script_linux,
    # we use it instead of the global one.
    if platform == "linux":
        cfbs_fpath = os.path.join(
            forge_dir, "recipe", "run_conda_forge_build_setup_linux"
        )
    elif platform == "win":
        cfbs_fpath = os.path.join(
            forge_dir, "recipe", "run_conda_forge_build_setup_win.bat"
        )
    else:
        cfbs_fpath = os.path.join(
            forge_dir, "recipe", "run_conda_forge_build_setup_osx"
        )

    build_setup = ""
    if os.path.exists(cfbs_fpath):
        if platform == "linux":
            build_setup += textwrap.dedent(
                """\
                # Overriding global run_conda_forge_build_setup_linux with local copy.
                source ${RECIPE_ROOT}/run_conda_forge_build_setup_linux

            """
            )
        elif platform == "win":
            build_setup += textwrap.dedent(
                """\
                # Overriding global run_conda_forge_build_setup_win with local copy.
                {recipe_dir}\\run_conda_forge_build_setup_win
            """.format(
                    recipe_dir=forge_config["recipe_dir"]
                )
            )
        else:
            build_setup += textwrap.dedent(
                """\
                # Overriding global run_conda_forge_build_setup_osx with local copy.
                source {recipe_dir}/run_conda_forge_build_setup_osx
            """.format(
                    recipe_dir=forge_config["recipe_dir"]
                )
            )
    else:
        if platform == "win":
            build_setup += textwrap.dedent(
                """\
                run_conda_forge_build_setup

            """
            )
        else:
            build_setup += textwrap.dedent(
            """\
            source run_conda_forge_build_setup

            """
            )
    return build_setup


def _circle_specific_setup(jinja_env, forge_config, forge_dir, platform):

    if platform == "linux":
        yum_build_setup = generate_yum_requirements(forge_dir)
        if yum_build_setup:
            forge_config["yum_build_setup"] = yum_build_setup

    forge_config["build_setup"] = _get_build_setup_line(forge_dir, platform, forge_config)

    if platform == "linux":
        run_file_name = "run_docker_build"
    else:
        run_file_name = "run_osx_build"

    # TODO: Conda has a convenience for accessing nested yaml content.
    template_files = [
        "{}.sh.tmpl".format(run_file_name),
        "fast_finish_ci_pr_build.sh.tmpl",
    ]

    if platform == "linux":
        template_files.append("build_steps.sh.tmpl")

    _render_template_exe_files(
        forge_config=forge_config,
        target_dir=os.path.join(forge_dir, ".circleci"),
        jinja_env=jinja_env,
        template_files=template_files,
    )

    # Fix permission of other shell files.
    target_fnames = [
        os.path.join(forge_dir, ".circleci", "checkout_merge_commit.sh")
    ]
    for target_fname in target_fnames:
        set_exe_file(target_fname, True)


def generate_yum_requirements(forge_dir):
    # If there is a "yum_requirements.txt" file in the recipe, we honour it.
    yum_requirements_fpath = os.path.join(
        forge_dir, "recipe", "yum_requirements.txt"
    )
    yum_build_setup = ''
    if os.path.exists(yum_requirements_fpath):
        with open(yum_requirements_fpath) as fh:
            requirements = [
                line.strip()
                for line in fh
                if line.strip() and not line.strip().startswith("#")
            ]
        if not requirements:
            raise ValueError(
                "No yum requirements enabled in the "
                "yum_requirements.txt, please remove the file "
                "or add some."
            )
        yum_build_setup = textwrap.dedent(
            """\

            # Install the yum requirements defined canonically in the
            # "recipe/yum_requirements.txt" file. After updating that file,
            # run "conda smithy rerender" and this line will be updated
            # automatically.
            /usr/bin/sudo -n yum install -y {}


        """.format(
                " ".join(requirements)
            )
        )
    return yum_build_setup


def _get_platforms_of_provider(provider, forge_config):
    platforms = []
    keep_noarchs = []
    archs = []
    upload_packages = []
    for platform in ["linux", "osx", "win"]:
        for arch in ["64", "aarch64", "ppc64le"]:
            platform_arch = (
                platform if arch == "64" else "{}_{}".format(platform, arch)
            )
            if platform_arch not in forge_config["provider"]:
                continue
            if forge_config["provider"][platform_arch] == provider:
                platforms.append(platform)
                archs.append(arch)
                if platform == "linux" and arch == "64":
                    keep_noarchs.append(True)
                else:
                    keep_noarchs.append(False)
                upload_packages.append(True)
            elif (
                provider == "azure"
                and forge_config["azure"]["force"]
                and arch == "64"
            ):
                platforms.append(platform)
                archs.append(arch)
                if platform == "linux" and arch == "64":
                    keep_noarchs.append(True)
                else:
                    keep_noarchs.append(False)
                upload_packages.append(False)
    return platforms, archs, keep_noarchs, upload_packages


def render_circle(jinja_env, forge_config, forge_dir):
    target_path = os.path.join(forge_dir, ".circleci", "config.yml")
    template_filename = "circle.yml.tmpl"
    fast_finish_text = textwrap.dedent(
        """\
            {get_fast_finish_script} | \\
                 python - -v --ci "circle" "${{CIRCLE_PROJECT_USERNAME}}/${{CIRCLE_PROJECT_REPONAME}}" "${{CIRCLE_BUILD_NUM}}" "${{CIRCLE_PR_NUMBER}}"
        """
    )  # NOQA
    extra_platform_files = {
        "common": [
            os.path.join(forge_dir, ".circleci", "checkout_merge_commit.sh"),
            os.path.join(forge_dir, ".circleci", "fast_finish_ci_pr_build.sh"),
        ],
        "linux": [
            os.path.join(forge_dir, ".circleci", "run_docker_build.sh"),
            os.path.join(forge_dir, ".circleci", "build_steps.sh"),
        ],
        "osx": [os.path.join(forge_dir, ".circleci", "run_osx_build.sh")],
    }

    platforms, archs, keep_noarchs, upload_packages = _get_platforms_of_provider(
        "circle", forge_config
    )

    return _render_ci_provider(
        "circle",
        jinja_env=jinja_env,
        forge_config=forge_config,
        forge_dir=forge_dir,
        platforms=platforms,
        archs=archs,
        fast_finish_text=fast_finish_text,
        platform_target_path=target_path,
        platform_template_file=template_filename,
        platform_specific_setup=_circle_specific_setup,
        keep_noarchs=keep_noarchs,
        extra_platform_files=extra_platform_files,
        upload_packages=upload_packages,
    )


def _travis_specific_setup(jinja_env, forge_config, forge_dir, platform):
    build_setup = _get_build_setup_line(forge_dir, platform, forge_config)

    platform_templates = {
        "linux": [
            "run_docker_build.sh.tmpl",
            "build_steps.sh.tmpl",
        ],
        "osx": [
            "run_osx_build.sh.tmpl",
        ],
        "win": [],
    }
    template_files = platform_templates.get(platform, [])

    _render_template_exe_files(
        forge_config=forge_config,
        target_dir=os.path.join(forge_dir, ".travis"),
        jinja_env=jinja_env,
        template_files=template_files,
    )

    build_setup = build_setup.strip()
    build_setup = build_setup.replace("\n", "\n      ")
    forge_config["build_setup"] = build_setup


def _render_template_exe_files(
    forge_config, target_dir, jinja_env, template_files
):
    for template_file in template_files:
        template = jinja_env.get_template(template_file)
        target_fname = os.path.join(target_dir, template_file[: -len(".tmpl")])
        with write_file(target_fname) as fh:
            fh.write(template.render(**forge_config))
        # Fix permission of template shell files
        set_exe_file(target_fname, True)


def render_travis(jinja_env, forge_config, forge_dir):
    target_path = os.path.join(forge_dir, ".travis.yml")
    template_filename = "travis.yml.tmpl"
    fast_finish_text = textwrap.dedent(
        """\
        ({get_fast_finish_script} | \\
                  python - -v --ci "travis" "${{TRAVIS_REPO_SLUG}}" "${{TRAVIS_BUILD_NUMBER}}" "${{TRAVIS_PULL_REQUEST}}") || exit 1
    """
    )

    platforms, archs, keep_noarchs, upload_packages = _get_platforms_of_provider(
        "travis", forge_config
    )

    extra_platform_files = {
        "linux": [
            os.path.join(forge_dir, ".travis", "run_docker_build.sh"),
            os.path.join(forge_dir, ".travis", "build_steps.sh"),
        ],
        "osx": [os.path.join(forge_dir, ".travis", "run_osx_build.sh")],
    }

    return _render_ci_provider(
        "travis",
        jinja_env=jinja_env,
        forge_config=forge_config,
        forge_dir=forge_dir,
        platforms=platforms,
        archs=archs,
        fast_finish_text=fast_finish_text,
        platform_target_path=target_path,
        platform_template_file=template_filename,
        keep_noarchs=keep_noarchs,
        platform_specific_setup=_travis_specific_setup,
        upload_packages=upload_packages,
        extra_platform_files=extra_platform_files,
    )


def _appveyor_specific_setup(jinja_env, forge_config, forge_dir, platform):
    build_setup = _get_build_setup_line(forge_dir, platform, forge_config)
    build_setup = build_setup.rstrip()
    new_build_setup = ""
    for line in build_setup.split("\n"):
        if line.startswith("#"):
            new_build_setup += "    " + line + "\n"
        else:
            new_build_setup += "    - cmd: " + line + "\n"
    build_setup = new_build_setup.strip()

    forge_config["build_setup"] = build_setup


def render_appveyor(jinja_env, forge_config, forge_dir):
    target_path = os.path.join(forge_dir, ".appveyor.yml")
    fast_finish_text = textwrap.dedent(
        """\
            {get_fast_finish_script}
            "%CONDA_INSTALL_LOCN%\\python.exe" {fast_finish_script}.py -v --ci "appveyor" "%APPVEYOR_ACCOUNT_NAME%/%APPVEYOR_PROJECT_SLUG%" "%APPVEYOR_BUILD_NUMBER%" "%APPVEYOR_PULL_REQUEST_NUMBER%"
        """
    )
    template_filename = "appveyor.yml.tmpl"

    platforms, archs, keep_noarchs, upload_packages = _get_platforms_of_provider(
        "appveyor", forge_config
    )

    return _render_ci_provider(
        "appveyor",
        jinja_env=jinja_env,
        forge_config=forge_config,
        forge_dir=forge_dir,
        platforms=platforms,
        archs=archs,
        fast_finish_text=fast_finish_text,
        platform_target_path=target_path,
        platform_template_file=template_filename,
        keep_noarchs=keep_noarchs,
        platform_specific_setup=_appveyor_specific_setup,
        upload_packages=upload_packages,
    )


def _azure_specific_setup(jinja_env, forge_config, forge_dir, platform):
    # TODO:
    platform_templates = {
        "linux": [
            "azure-pipelines-linux.yml.tmpl",
            "run_docker_build.sh.tmpl",
            "build_steps.sh.tmpl",
        ],
        "osx": ["azure-pipelines-osx.yml.tmpl"],
        "win": ["azure-pipelines-win.yml.tmpl"],
    }
    template_files = platform_templates.get(platform, [])

    # Explicitly add in a newline character to ensure that jinja templating doesn't do something stupid
    build_setup = _get_build_setup_line(forge_dir, platform, forge_config)

    if platform == "linux":
        yum_build_setup = generate_yum_requirements(forge_dir)
        if yum_build_setup:
            forge_config['yum_build_setup'] = yum_build_setup

    forge_config["build_setup"] = build_setup

    _render_template_exe_files(
        forge_config=forge_config,
        target_dir=os.path.join(forge_dir, ".azure-pipelines"),
        jinja_env=jinja_env,
        template_files=template_files,
    )


def render_azure(jinja_env, forge_config, forge_dir):
    target_path = os.path.join(forge_dir, "azure-pipelines.yml")
    template_filename = "azure-pipelines.yml.tmpl"
    fast_finish_text = ""

    # TODO: for now just get this ignoring other pieces
    platforms, archs, keep_noarchs, upload_packages = _get_platforms_of_provider(
        "azure", forge_config
    )

    return _render_ci_provider(
        "azure",
        jinja_env=jinja_env,
        forge_config=forge_config,
        forge_dir=forge_dir,
        platforms=platforms,
        archs=archs,
        fast_finish_text=fast_finish_text,
        platform_target_path=target_path,
        platform_template_file=template_filename,
        platform_specific_setup=_azure_specific_setup,
        keep_noarchs=keep_noarchs,
        upload_packages=upload_packages,
    )


def render_README(jinja_env, forge_config, forge_dir):
    # we only care about the first metadata object for sake of readme
    metas = conda_build.api.render(
        os.path.join(forge_dir, "recipe"),
        exclusive_config_file=forge_config["exclusive_config_file"],
        permit_undefined_jinja=True,
        finalize=False,
        bypass_env_check=True,
        trim_skip=False,
    )

    if "parent_recipe" in metas[0][0].meta["extra"]:
        package_name = metas[0][0].meta["extra"]["parent_recipe"]["name"]
    else:
        package_name = metas[0][0].name()

    ci_support_path = os.path.join(forge_dir, ".ci_support")
    variants = []
    if os.path.exists(ci_support_path):
        for filename in os.listdir(ci_support_path):
            if filename.endswith('.yaml'):
                variant_name, _ = os.path.splitext(filename)
                variants.append(variant_name)

    template = jinja_env.get_template("README.md.tmpl")
    target_fname = os.path.join(forge_dir, "README.md")
    forge_config["noarch_python"] = all(meta[0].noarch for meta in metas)
    forge_config["package"] = metas[0][0]
    forge_config["package_name"] = package_name
    forge_config["variants"] = sorted(variants)
    forge_config["outputs"] = sorted(
        list(OrderedDict((meta[0].name(), None) for meta in metas))
    )
    forge_config["maintainers"] = sorted(
        set(
            chain.from_iterable(
                meta[0].meta["extra"].get("recipe-maintainers", [])
                for meta in metas
            )
        )
    )

    if forge_config['azure'].get('build_id') is None:
        # Try to retrieve the build_id from the interwebs
        try:
            import requests
            resp = requests.get(
                "https://dev.azure.com/{org}/{project_name}/_apis/build/definitions?name={repo}".format(
                    org=forge_config["azure"]["user_or_org"],
                    project_name=forge_config["azure"]["project_name"],
                    repo=forge_config["github"]["repo_name"]
                ))
            build_def = resp.json()["value"][0]
            forge_config['azure']['build_id'] = build_def['id']
        except (IndexError, IOError):
            pass


    print("README")
    print(yaml.dump(forge_config))



    with write_file(target_fname) as fh:
        fh.write(template.render(**forge_config))


def copy_feedstock_content(forge_dir):
    feedstock_content = os.path.join(conda_forge_content, "feedstock_content")
    copytree(feedstock_content, forge_dir, "README")


def _load_forge_config(forge_dir, exclusive_config_file):
    config = {
        "docker": {
            "executable": "docker",
            "fallback_image": "condaforge/linux-anvil-comp7",
            "command": "bash",
        },
        "templates": {},
        "travis": {},
        "circle": {},
        "appveyor": {},
        "azure": {
            # disallow publication of azure artifacts for now.
            "upload_packages": False,
            # Force building all supported providers.
            "force": True,
            # name and id of azure project that the build pipeline is in
            "project_name": "feedstock-builds",
            "project_id": "84710dde-1620-425b-80d0-4cf5baca359d",
            # Default to a timeout of 6 hours.  This is the maximum for azure by default
            "timeout_minutes": 360
        },
        "provider": {
            "linux": "azure",
            "osx": "azure",
            "win": "appveyor",
            # Following platforms are disabled by default
            "linux_aarch64": None,
            "linux_ppc64le": None,
        },
        "win": {"enabled": False},
        "osx": {"enabled": False},
        "linux": {"enabled": False},
        "linux_aarch64": {"enabled": False},
        "linux_ppc64le": {"enabled": False},
        # Configurable idle timeout.  Used for packages that don't have chatty enough builds
        # Applicable only to circleci and travis
        "idle_timeout_minutes": None,
        # Compiler stack environment variable
        "compiler_stack": "comp7",
        # Stack variables,  These can be used to impose global defaults for how far we build out
        "min_py_ver": "27",
        "max_py_ver": "37",
        "min_r_ver": "34",
        "max_r_ver": "34",
        "channels": {
            "sources": ["conda-forge", "defaults"],
            "targets": [["conda-forge", "main"]],
        },
        "github": {
            "user_or_org": "conda-forge",
            "repo_name": "",
            "branch_name": "master",
        },
        "recipe_dir": "recipe",
    }

    # An older conda-smithy used to have some files which should no longer exist,
    # remove those now.
    old_files = [
        "disabled_appveyor.yml",
        os.path.join("ci_support", "upload_or_check_non_existence.py"),
        "circle.yml",
        "appveyor.yml",
        os.path.join("ci_support", "checkout_merge_commit.sh"),
        os.path.join("ci_support", "fast_finish_ci_pr_build.sh"),
        os.path.join("ci_support", "run_docker_build.sh"),
        "LICENSE",
    ]
    for old_file in old_files:
        remove_file(os.path.join(forge_dir, old_file))

    forge_yml = os.path.join(forge_dir, "conda-forge.yml")
    if not os.path.exists(forge_yml):
        warnings.warn("No conda-forge.yml found. Assuming default options.")
    else:
        with open(forge_yml, "r") as fh:
            file_config = list(yaml.safe_load_all(fh))[0] or {}

        # check for conda-smithy 2.x matrix which we can't auto-migrate
        # to conda_build_config
        if file_config.get("matrix") and not os.path.exists(
            os.path.join(forge_dir, "recipe", "conda_build_config.yaml")
        ):
            raise ValueError(
                "Cannot rerender with matrix in conda-forge.yml."
                " Please migrate matrix to conda_build_config.yaml and try again."
                " See https://github.com/conda-forge/conda-smithy/wiki/Release-Notes-3.0.0.rc1"
                " for more info."
            )

        if file_config.get("docker") and file_config.get("docker").get("image"):
            raise ValueError(
                "Setting docker image in conda-forge.yml is removed now."
                " Use conda_build_config.yaml instead"
            )

        # The config is just the union of the defaults, and the overriden
        # values.
        for key, value in file_config.items():
            # Deal with dicts within dicts.
            if isinstance(value, dict):
                config_item = config.setdefault(key, value)
                config_item.update(value)
            else:
                config[key] = value

    # Set some more azure defaults
    config["azure"].setdefault("user_or_org", config["github"]["user_or_org"])

    log = yaml.safe_dump(config)
    print("## CONFIGURATION USED\n")
    print(log)
    print("## END CONFIGURATION\n")

    for platform in ["linux_aarch64"]:
        if config["provider"][platform] == "default":
            config["provider"][platform] = "azure"

    if config["provider"]["linux_ppc64le"] in {"native", "default"}:
        config["provider"]["linux_ppc64le"] = "travis"

    # Set the environment variable for the compiler stack
    os.environ["CF_COMPILER_STACK"] = config["compiler_stack"]
    # Set valid ranger for the supported platforms
    os.environ["CF_MIN_PY_VER"] = config["min_py_ver"]
    os.environ["CF_MAX_PY_VER"] = config["max_py_ver"]
    os.environ["CF_MIN_R_VER"] = config["min_r_ver"]
    os.environ["CF_MAX_R_VER"] = config["max_r_ver"]

    config["package"] = os.path.basename(forge_dir)
    if not config["github"]["repo_name"]:
        feedstock_name = os.path.basename(forge_dir)
        if not feedstock_name.endswith("-feedstock"):
            feedstock_name += "-feedstock"
        config["github"]["repo_name"] = feedstock_name
    config["exclusive_config_file"] = exclusive_config_file
    return config


def check_version_uptodate(resolve, name, installed_version, error_on_warn):
    from conda_build.conda_interface import VersionOrder, MatchSpec

    available_versions = [
        pkg.version for pkg in resolve.get_pkgs(MatchSpec(name))
    ]
    available_versions = sorted(available_versions, key=VersionOrder)
    most_recent_version = available_versions[-1]
    if installed_version is None:
        msg = "{} is not installed in root env.".format(name)
    elif VersionOrder(installed_version) < VersionOrder(most_recent_version):
        msg = "{} version in root env ({}) is out-of-date ({}).".format(
            name, installed_version, most_recent_version
        )
    else:
        return
    if error_on_warn:
        raise RuntimeError("{} Exiting.".format(msg))
    else:
        print(msg)


def commit_changes(forge_file_directory, commit, cs_ver, cfp_ver, cb_ver):
    if cfp_ver:
        msg = "Re-rendered with conda-build {}, conda-smithy {}, and conda-forge-pinning {}".format(
            cb_ver, cs_ver, cfp_ver
        )
    else:
        msg = "Re-rendered with conda-build {} and conda-smithy {}".format(
            cb_ver, cs_ver
        )
    print(msg)

    is_git_repo = os.path.exists(os.path.join(forge_file_directory, ".git"))
    if is_git_repo:
        has_staged_changes = subprocess.call(
            ["git", "diff", "--cached", "--quiet", "--exit-code"],
            cwd=forge_file_directory,
        )
        if has_staged_changes:
            if commit:
                git_args = ["git", "commit", "-m", "MNT: {}".format(msg)]
                if commit == "edit":
                    git_args += ["--edit", "--status", "--verbose"]
                subprocess.check_call(git_args, cwd=forge_file_directory)
                print("")
            else:
                print(
                    "You can commit the changes with:\n\n"
                    '    git commit -m "MNT: {}"\n'.format(msg)
                )
            print("These changes need to be pushed to github!\n")
        else:
            print("No changes made. This feedstock is up-to-date.\n")


def get_cfp_file_path(resolve=None, error_on_warn=True):
    if resolve is None:
        index = conda_build.conda_interface.get_index(
            channel_urls=["conda-forge"]
        )
        resolve = conda_build.conda_interface.Resolve(index)

    installed_vers = conda_build.conda_interface.get_installed_version(
        conda_build.conda_interface.root_dir, ["conda-forge-pinning"]
    )
    cf_pinning_ver = installed_vers["conda-forge-pinning"]
    if cf_pinning_ver:
        check_version_uptodate(
            resolve, "conda-forge-pinning", cf_pinning_ver, error_on_warn
        )
    else:
        raise RuntimeError(
            "Install conda-forge-pinning or edit conda-forge.yml"
        )
    cf_pinning_file = os.path.join(
        conda_build.conda_interface.root_dir, "conda_build_config.yaml"
    )
    if not os.path.exists(cf_pinning_file):
        raise RuntimeError(
            "conda_build_config.yaml from conda-forge-pinning is missing"
        )
    return cf_pinning_file, cf_pinning_ver


def clear_variants(forge_dir):
    "Remove all variant files placed in the .ci_support path"
    if os.path.isdir(os.path.join(forge_dir, ".ci_support")):
        configs = glob.glob(
            os.path.join(
                forge_dir, ".ci_support", "*")
        )
        for config in configs:
            remove_file(config)


def main(
    forge_file_directory, no_check_uptodate=False, commit=False, exclusive_config_file=None, check=False
):
    if check:
        index = conda_build.conda_interface.get_index(channel_urls=["conda-forge"])
        r = conda_build.conda_interface.Resolve(index)

        # Check that conda-smithy is up-to-date
        check_version_uptodate(r, "conda-smithy", __version__, True)
        get_cfp_file_path(r, True)
        return True

    error_on_warn = False if no_check_uptodate else True
    index = conda_build.conda_interface.get_index(channel_urls=["conda-forge"])
    r = conda_build.conda_interface.Resolve(index)

    # Check that conda-smithy is up-to-date
    check_version_uptodate(r, "conda-smithy", __version__, error_on_warn)

    forge_dir = os.path.abspath(forge_file_directory)

    if exclusive_config_file is not None:
        exclusive_config_file = os.path.join(forge_dir, exclusive_config_file)
        if not os.path.exists(exclusive_config_file):
            raise RuntimeError("Given exclusive-config-file not found.")
        cf_pinning_ver = None
    else:
        exclusive_config_file, cf_pinning_ver = get_cfp_file_path(
            r, error_on_warn
        )

    config = _load_forge_config(forge_dir, exclusive_config_file)

    for each_ci in ["travis", "circle", "appveyor"]:
        if config[each_ci].pop("enabled", None):
            warnings.warn(
                "It is not allowed to set the `enabled` parameter for `%s`."
                " All CIs are enabled by default. To disable a CI, please"
                " add `skip: true` to the `build` section of `meta.yaml`"
                " and an appropriate selector so as to disable the build."
                % each_ci
            )

    tmplt_dir = os.path.join(conda_forge_content, "templates")
    # Load templates from the feedstock in preference to the smithy's templates.
    env = Environment(
        extensions=["jinja2.ext.do"],
        loader=FileSystemLoader(
            [os.path.join(forge_dir, "templates"), tmplt_dir]
        ),
    )

    copy_feedstock_content(forge_dir)
    set_exe_file(os.path.join(forge_dir, "build-locally.py"))
    clear_variants(forge_dir)

    render_circle(env, config, forge_dir)
    render_travis(env, config, forge_dir)
    render_appveyor(env, config, forge_dir)
    render_azure(env, config, forge_dir)
    render_README(env, config, forge_dir)

    if os.path.isdir(os.path.join(forge_dir, ".ci_support")):
        with write_file(os.path.join(forge_dir, ".ci_support", "README")) as f:
            f.write(
                "This file is automatically generated by conda-smithy.  To change "
                "any matrix elements, you should change conda-smithy's input "
                "conda_build_config.yaml and re-render the recipe, rather than editing "
                "these files directly."
            )

    commit_changes(
        forge_file_directory,
        commit,
        __version__,
        cf_pinning_ver,
        conda_build_version,
    )


if __name__ == "__main__":
    import argparse

    parser = argparse.ArgumentParser(
        description=("Configure a feedstock given " "a conda-forge.yml file.")
    )
    parser.add_argument(
        "forge_file_directory",
        help=(
            "the directory containing the conda-forge.yml file "
            "used to configure the feedstock"
        ),
    )

    args = parser.parse_args()
    main(args.forge_file_directory)<|MERGE_RESOLUTION|>--- conflicted
+++ resolved
@@ -240,7 +240,6 @@
         del all_used_vars["pin_run_as_build"]
 
 
-<<<<<<< HEAD
 def apply_migrations(list_of_metas, root_path):
     # CFEP 9 variant merging
     migrations_root = os.path.join(root_path, 'migrations', '*.yaml')
@@ -264,21 +263,6 @@
 
 
 def _collapse_subpackage_variants(list_of_metas, root_path):
-=======
-def apply_migrations(list_of_metas):
-    # CFEP 9 variant mergin
-    migrations = glob.glob('./migrations/*.yaml')
-    from .variant_algebra import parse_variant, variant_add
-    
-    migration_variants = [(fn, parse_variant(fn)) for fn in migrations]
-    migration_variants.sort(key = lambda fn, v: (v.get('migration_ts'), fn))
-
-    for meta in list_of_metas:
-        
-
-
-def _collapse_subpackage_variants(list_of_metas):
->>>>>>> c65c4e00
     """Collapse all subpackage node variants into one aggregate collection of used variables
 
     We get one node per output, but a given recipe can have multiple outputs.  Each output
@@ -292,11 +276,7 @@
     all_used_vars = set()
     all_variants = set()
 
-<<<<<<< HEAD
     list_of_metas = apply_migrations(list_of_metas, root_path)
-=======
-    list_of_metas = apply_migrations(list_of_metas)
->>>>>>> c65c4e00
 
     for meta in list_of_metas:
         all_used_vars.update(meta.get_used_vars())
@@ -304,11 +284,8 @@
             conda_build.utils.HashableDict(v) for v in meta.config.variants
         )
 
-<<<<<<< HEAD
-=======
-
-
->>>>>>> c65c4e00
+
+
         all_variants.add(conda_build.utils.HashableDict(meta.config.variant))
 
     top_level_loop_vars = list_of_metas[0].get_used_loop_vars(
@@ -544,6 +521,7 @@
         )
         # render returns some download & reparsing info that we don't care about
         metas = [m for m, _, _ in metas]
+
 
 
         if not keep_noarch:
