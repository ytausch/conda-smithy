--- conflicted
+++ resolved
@@ -43,11 +43,7 @@
 {%- endif %}
 
 if [[ "${UPLOAD_PACKAGES}" != "False" ]]; then
-<<<<<<< HEAD
-    upload_package {% if conda_forge_output_validation %}--validate --feedstock-name="${FEEDSTOCK_NAME}" {% endif %}"${FEEDSTOCK_ROOT}" "${RECIPE_ROOT}" "${CONFIG_FILE}"
-=======
     upload_package {% if conda_forge_output_validation %}--validate --feedstock-name="{{ feedstock_name }}" {% endif %}{% if private_upload %} --private{% endif %} "${FEEDSTOCK_ROOT}" "${RECIPE_ROOT}" "${CONFIG_FILE}"
->>>>>>> 52afc801
 fi
 
 touch "${FEEDSTOCK_ROOT}/build_artifacts/conda-forge-build-done-${CONFIG}"