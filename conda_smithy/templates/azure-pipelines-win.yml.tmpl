--- conflicted
+++ resolved
@@ -80,15 +80,9 @@
         )
         {%- endif %}
         {%- if build_with_mambabuild %}
-<<<<<<< HEAD
-        conda.exe mambabuild "{{ recipe_dir }}" -m .ci_support\%CONFIG%.yaml --suppress-variables --extra-meta CI_RUN_ID=%CI_RUN_ID% GIT_URL=%GIT_URL% GIT_SHA1=%GIT_SHA1%
+        conda.exe mambabuild "{{ recipe_dir }}" -m .ci_support\%CONFIG%.yaml --suppress-variables --extra-meta CI_RUN_ID=%CI_RUN_ID% GIT_URL=%GIT_URL% GIT_SHA1=%GIT_SHA1% %EXTRA_CB_OPTIONS%
         {%- else %}
-        conda.exe build "{{ recipe_dir }}" -m .ci_support\%CONFIG%.yaml --suppress-variables --extra-meta CI_RUN_ID=%CI_RUN_ID% GIT_URL=%GIT_URL% GIT_SHA1=%GIT_SHA1%
-=======
-        conda.exe mambabuild "{{ recipe_dir }}" -m .ci_support\%CONFIG%.yaml --suppress-variables %EXTRA_CB_OPTIONS%
-        {%- else %}
-        conda.exe build "{{ recipe_dir }}" -m .ci_support\%CONFIG%.yaml --suppress-variables %EXTRA_CB_OPTIONS%
->>>>>>> 6dbdbac7
+        conda.exe build "{{ recipe_dir }}" -m .ci_support\%CONFIG%.yaml --suppress-variables --extra-meta CI_RUN_ID=%CI_RUN_ID% GIT_URL=%GIT_URL% GIT_SHA1=%GIT_SHA1% %EXTRA_CB_OPTIONS%
         {%- endif %}
       displayName: Build recipe
       env:
