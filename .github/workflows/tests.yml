name: tests

on:
  push:
    branches:
      - main
  pull_request: null

jobs:
  tests:
    name: tests
    runs-on: "ubuntu-latest"
    steps:
      - uses: actions/checkout@v2

      - uses: conda-incubator/setup-miniconda@v2
        with:
          python-version: 3.7
          channels: conda-forge,defaults
          channel-priority: strict
          show-channel-urls: true
          miniforge-version: latest
          miniforge-variant: Mambaforge

      - name: install code and deps
        shell: bash -l {0}
        run: |
          mamba install --file requirements.txt pre-commit coverage coveralls mock pytest pytest-cov pip ${CONDA_PKGS} --yes --quiet
<<<<<<< HEAD
          python -m pip install .
=======
          # get pyproject.toml out of the way so setuptools doesn't complain
          mv pyproject.toml pyproject.toml.bak
          python -m pip install -vv -e .
          # restore so pre-commit's black get its config
          mv pyproject.toml.bak pyproject.toml
>>>>>>> db966e0b
          git config --global user.email "smithy@smithy.smithy"
          git config --global user.name "smithy"

      - name: run pre-commit hooks
        shell: bash -l {0}
        run: |
          pre-commit run -a

      - name: run tests
        shell: bash -l {0}
        run: |
          pytest tests --cov conda_smithy
        env:
          GH_TOKEN: ${{ secrets.GITHUB_TOKEN }}

      - name: compute coverage
        shell: bash -l {0}
        run: |
          coverage combine || echo "no coverage data to combine maybe"
          coveralls --service=github
        env:
          GITHUB_TOKEN: ${{ secrets.GITHUB_TOKEN }}<|MERGE_RESOLUTION|>--- conflicted
+++ resolved
@@ -26,15 +26,11 @@
         shell: bash -l {0}
         run: |
           mamba install --file requirements.txt pre-commit coverage coveralls mock pytest pytest-cov pip ${CONDA_PKGS} --yes --quiet
-<<<<<<< HEAD
-          python -m pip install .
-=======
           # get pyproject.toml out of the way so setuptools doesn't complain
           mv pyproject.toml pyproject.toml.bak
           python -m pip install -vv -e .
           # restore so pre-commit's black get its config
           mv pyproject.toml.bak pyproject.toml
->>>>>>> db966e0b
           git config --global user.email "smithy@smithy.smithy"
           git config --global user.name "smithy"
 
