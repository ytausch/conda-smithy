--- conflicted
+++ resolved
@@ -933,14 +933,13 @@
         "conda-forge-ci-setup=3",
         '"py-lief<0.12"',
     ]
-<<<<<<< HEAD
+
     with pytest.raises(KeyError):
-        assert cfg["remote_ci_setup_names"] == [
+        # This fails now, as the schema does not allow extra keys without updating the model
+        assert cfg["remote_ci_setup_update"] == [
             "conda-forge-ci-setup",
             "py-lief",
         ]
-=======
-    assert cfg["remote_ci_setup_update"] == ["conda-forge-ci-setup", "py-lief"]
 
     with open(os.path.join(config_yaml, "conda-forge.yml"), "w") as fp:
         fp.write(unmodified + "\n")
@@ -950,12 +949,7 @@
         fp.write("conda_install_tool: mamba\n")
     cfg = load_forge_config()
     # with conda_install_tool = mamba, we don't strip constraints
-    assert (
-        cfg["remote_ci_setup"]
-        == cfg["remote_ci_setup_update"]
-        == [
-            "conda-forge-ci-setup=3",
-            '"py-lief<0.12"',
-        ]
-    )
->>>>>>> 08e68292
+    assert cfg["remote_ci_setup"] == [
+        "conda-forge-ci-setup=3",
+        '"py-lief<0.12"',
+    ]